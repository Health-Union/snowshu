#!/usr/bin/env python3

from setuptools import find_packages, setup

VERSION = '0.0.3'
PYTHON_REQUIRES = '3.8'

packagedata = {
    'include_package_data': True,
    'name': "snowshu",
    'version': VERSION,
    'author': "Health Union Data Team",
    'author_email': 'data@health-union.com',
    'url': 'https://snowshu.readthedocs.io/en/master/index.html',
    'description': "Sample image management for data transform TDD.",
    'classifiers': ["Development Status :: 4 - Beta", "License :: OSI Approved :: Apache Software License",
                    "Operating System :: OS Independent"],
    'python_requires': f'>={PYTHON_REQUIRES}',
    'install_requires': [],
    'packages': find_packages(exclude=['tests', ]),
    'entry_points': {'console_scripts': ['snowshu=snowshu.core.main:cli']}
}

<<<<<<< HEAD
with open('./README.md','r') as readme:
    packagedata['long_description']=readme.read()
    packagedata['long_description_content_type']='text/markdown'
=======
with open('./README.md') as readme:
    packagedata['long_description'] = readme.read()
    packagedata['long_description_content_type'] = 'text/markdown'
>>>>>>> de5e604d

for file_name in ['base.txt', 'snowflake_pins.txt']:
    with open(f'./requirements/{file_name}') as requirements:
        for line in requirements.readlines():
            if not line.startswith('-r'):
                packagedata['install_requires'].append(line)

setup(**packagedata)<|MERGE_RESOLUTION|>--- conflicted
+++ resolved
@@ -21,15 +21,9 @@
     'entry_points': {'console_scripts': ['snowshu=snowshu.core.main:cli']}
 }
 
-<<<<<<< HEAD
-with open('./README.md','r') as readme:
-    packagedata['long_description']=readme.read()
-    packagedata['long_description_content_type']='text/markdown'
-=======
 with open('./README.md') as readme:
     packagedata['long_description'] = readme.read()
     packagedata['long_description_content_type'] = 'text/markdown'
->>>>>>> de5e604d
 
 for file_name in ['base.txt', 'snowflake_pins.txt']:
     with open(f'./requirements/{file_name}') as requirements:
