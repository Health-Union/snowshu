from dataclasses import dataclass
import copy
import pytest
import mock
import pandas as pd
from dfmock import DFMock
from tests.common import rand_string
import networkx as nx
from tests.common import query_equalize
import snowshu.core.models.materializations as mz
from snowshu.adapters.source_adapters.snowflake_adapter import SnowflakeAdapter
from snowshu.core.models.relation import Relation
from snowshu.core.compile import RuntimeSourceCompiler
from snowshu.core.sample_methods import BernoulliSample
from snowshu.core.models.attribute import Attribute
import snowshu.core.models.data_types as dt


def test_analyze_unsampled(stub_relation_set):
    upstream = stub_relation_set.upstream_relation
    upstream.unsampled = True
    dag = nx.DiGraph()
    dag.add_edges_from([(upstream, stub_relation_set.downstream_relation,)])
    compiler = RuntimeSourceCompiler()
    adapter, unsampled_method = [mock.MagicMock() for _ in range(2)]
    adapter.unsampled_statement = unsampled_method

    result = compiler.compile_queries_for_relation(
        upstream, dag, adapter, True)
    assert unsampled_method.called


def test_analyze_iso(stub_relation_set):
    iso = stub_relation_set.iso_relation
    iso.sample_method = BernoulliSample(10)
    dag = nx.DiGraph()
    dag.add_nodes_from([iso])
    compiler = RuntimeSourceCompiler()
    adapter = SnowflakeAdapter()
    result = compiler.compile_queries_for_relation(iso, dag, adapter, True)
    assert query_equalize(iso.compiled_query) == query_equalize(f"""
WITH
    __SNOWSHU_COUNT_POPULATION AS (
SELECT
    COUNT(*) AS population_size
FROM
    {iso.quoted_dot_notation}
)
,__SNOWSHU_CORE_SAMPLE AS (
SELECT
    *
FROM 
    {iso.quoted_dot_notation}
    SAMPLE BERNOULLI (10)
)
,__SNOWSHU_CORE_SAMPLE_COUNT AS (
SELECT
    COUNT(*) AS sample_size
FROM
    __SNOWSHU_CORE_SAMPLE
)
SELECT
    s.sample_size AS sample_size
    ,p.population_size AS population_size
FROM
    __SNOWSHU_CORE_SAMPLE_COUNT s
INNER JOIN
    __SNOWSHU_COUNT_POPULATION p
ON
    1=1
LIMIT 1
""")


def test_run_iso(stub_relation_set):
    iso = stub_relation_set.iso_relation
    iso.sample_method = BernoulliSample(10)
    dag = nx.DiGraph()
    dag.add_nodes_from([iso])
    compiler = RuntimeSourceCompiler()
    adapter = SnowflakeAdapter()
    result = compiler.compile_queries_for_relation(iso, dag, adapter, False)
    assert query_equalize(iso.compiled_query) == query_equalize(f"""
SELECT
    *
FROM 
    {iso.quoted_dot_notation}
    SAMPLE BERNOULLI (10)
""")


def test_run_deps_directional(stub_relation_set):
<<<<<<< HEAD
    upstream=stub_relation_set.upstream_relation
    downstream=stub_relation_set.downstream_relation
    upstream.data=pd.DataFrame([dict(id=1),dict(id=2),dict(id=3)])
    for relation in (downstream,upstream,):
        relation.attributes=[Attribute('id',dt.INTEGER)]
        relation.sample_method=BernoulliSample(10)
    
    dag=nx.DiGraph()
    dag.add_edge(upstream,downstream,direction="directional",remote_attribute='id',local_attribute='id')
    compiler=RuntimeSourceCompiler()
    adapter=SnowflakeAdapter()
    compiler.compile_queries_for_relation(upstream,dag,adapter,False)
    compiler.compile_queries_for_relation(downstream,dag,adapter,False)
    assert query_equalize(downstream.compiled_query)==query_equalize(f"""
=======
    upstream = stub_relation_set.upstream_relation
    downstream = stub_relation_set.downstream_relation
    upstream.data = pd.DataFrame([dict(id=1), dict(id=2), dict(id=3)])
    for relation in (downstream, upstream,):
        relation.attributes = [Attribute('id', dt.INTEGER)]
        relation.sample_method = BernoulliSample(10)

    dag = nx.DiGraph()
    dag.add_edge(upstream, downstream, direction="directional",
                 remote_attribute='id', local_attribute='id')
    compiler = RuntimeSourceCompiler()
    adapter = SnowflakeAdapter()
    result = compiler.compile_queries_for_relation(
        downstream, dag, adapter, False)
    assert query_equalize(downstream.compiled_query) == query_equalize(f"""
>>>>>>> ca999f49
WITH 
__SNOWSHU_FINAL_SAMPLE AS ( 
SELECT 
    * 
FROM 
{downstream.quoted_dot_notation}
WHERE id IN (1,2,3) 
)
,___SNOWSHU_DIRECTIONAL_SAMPLE AS ( 
SELECT 
    * 
FROM 
__SNOWSHU_FINAL_SAMPLE SAMPLE BERNOULLI (10) 
) 
SELECT 
    * 
FROM 
__SNOWSHU_DIRECTIONAL_SAMPLE
""")


<<<<<<< HEAD
def test_run_deps_bidirectional_include_outliers(stub_relation_set):
    upstream=stub_relation_set.upstream_relation
    downstream=stub_relation_set.downstream_relation
    upstream.data=pd.DataFrame([dict(id=1),dict(id=2),dict(id=3)])
    for relation in (downstream,upstream,):
        relation.attributes=[Attribute('id',dt.INTEGER)]
        relation.sample_method=BernoulliSample(10)
        relation.include_outliers=True    
        relation.max_number_of_outliers=100

    dag=nx.DiGraph()
    dag.add_edge(upstream,downstream,direction="bidirectional",remote_attribute='id',local_attribute='id')
    compiler=RuntimeSourceCompiler()
    adapter=SnowflakeAdapter()
    compiler.compile_queries_for_relation(upstream,dag,adapter,False)
    compiler.compile_queries_for_relation(downstream,dag,adapter,False)
    assert query_equalize(downstream.compiled_query)==query_equalize(f"""
SELECT 
    * 
FROM 
{downstream.quoted_dot_notation}
WHERE id IN (1,2,3) 
UNION
SELECT
    *
FROM
{downstream.quoted_dot_notation}
WHERE
id 
NOT IN 
(SELECT
    id
FROM
{upstream.quoted_dot_notation}
LIMIT 100) 
""")

    assert query_equalize(upstream.compiled_query)==query_equalize(f"""
WITH __SNOWSHU_FINAL_SAMPLE AS ( 
SELECT * FROM 
{upstream.quoted_dot_notation} 
    WHERE id in (SELECT id 
       FROM 
{downstream.quoted_dot_notation}) 
)
,___SNOWSHU_DIRECTIONAL_SAMPLE AS ( 
SELECT 
    * 
FROM 
    __SNOWSHU_FINAL_SAMPLE SAMPLE BERNOULLI (10)
) 
SELECT 
    * 
FROM 
    __SNOWSHU_DIRECTIONAL_SAMPLE 
UNION 
SELECT 
    * 
FROM 
{upstream.quoted_dot_notation} 
WHERE 
    id 
NOT IN 
    (SELECT 
        id 
    FROM 
{downstream.quoted_dot_notation} LIMIT 100)
"""
)

def test_run_deps_bidirectional_exclude_outliers(stub_relation_set):
    upstream=stub_relation_set.upstream_relation
    downstream=stub_relation_set.downstream_relation
    upstream.data=pd.DataFrame([dict(id=1),dict(id=2),dict(id=3)])
    for relation in (downstream,upstream,):
        relation.attributes=[Attribute('id',dt.INTEGER)]
        relation.sample_method=BernoulliSample(10)

    dag=nx.DiGraph()
    dag.add_edge(upstream,downstream,direction="bidirectional",remote_attribute='id',local_attribute='id')
    compiler=RuntimeSourceCompiler()
    adapter=SnowflakeAdapter()
    compiler.compile_queries_for_relation(upstream,dag,adapter,False)
    compiler.compile_queries_for_relation(downstream,dag,adapter,False)
    assert query_equalize(downstream.compiled_query)==query_equalize(f"""
=======
def test_run_deps_bidirectional(stub_relation_set):
    upstream = stub_relation_set.upstream_relation
    downstream = stub_relation_set.downstream_relation
    upstream.data = pd.DataFrame([dict(id=1), dict(id=2), dict(id=3)])
    for relation in (downstream, upstream,):
        relation.attributes = [Attribute('id', dt.INTEGER)]
        relation.sample_method = BernoulliSample(10)

    dag = nx.DiGraph()
    dag.add_edge(upstream, downstream, direction="bidirectional",
                 remote_attribute='id', local_attribute='id')
    compiler = RuntimeSourceCompiler()
    adapter = SnowflakeAdapter()
    result = compiler.compile_queries_for_relation(
        downstream, dag, adapter, False)
    assert query_equalize(downstream.compiled_query) == query_equalize(f"""
>>>>>>> ca999f49
SELECT 
    * 
FROM 
{downstream.quoted_dot_notation}
WHERE id IN (1,2,3) 
""")

<<<<<<< HEAD
    assert query_equalize(upstream.compiled_query)==query_equalize(f"""
WITH __SNOWSHU_FINAL_SAMPLE AS ( 
SELECT 
    * 
FROM 
    {upstream.quoted_dot_notation} 
WHERE 
    id 
in (SELECT 
        id 
    FROM 
        {downstream.quoted_dot_notation}) ) 
,___SNOWSHU_DIRECTIONAL_SAMPLE AS ( 
    SELECT 
        * 
    FROM 
        __SNOWSHU_FINAL_SAMPLE SAMPLE BERNOULLI (10) 
) 
SELECT 
    * 
FROM 
__SNOWSHU_DIRECTIONAL_SAMPLE
""")
=======
""")
>>>>>>> ca999f49
<|MERGE_RESOLUTION|>--- conflicted
+++ resolved
@@ -90,7 +90,6 @@
 
 
 def test_run_deps_directional(stub_relation_set):
-<<<<<<< HEAD
     upstream=stub_relation_set.upstream_relation
     downstream=stub_relation_set.downstream_relation
     upstream.data=pd.DataFrame([dict(id=1),dict(id=2),dict(id=3)])
@@ -105,23 +104,7 @@
     compiler.compile_queries_for_relation(upstream,dag,adapter,False)
     compiler.compile_queries_for_relation(downstream,dag,adapter,False)
     assert query_equalize(downstream.compiled_query)==query_equalize(f"""
-=======
-    upstream = stub_relation_set.upstream_relation
-    downstream = stub_relation_set.downstream_relation
-    upstream.data = pd.DataFrame([dict(id=1), dict(id=2), dict(id=3)])
-    for relation in (downstream, upstream,):
-        relation.attributes = [Attribute('id', dt.INTEGER)]
-        relation.sample_method = BernoulliSample(10)
-
-    dag = nx.DiGraph()
-    dag.add_edge(upstream, downstream, direction="directional",
-                 remote_attribute='id', local_attribute='id')
-    compiler = RuntimeSourceCompiler()
-    adapter = SnowflakeAdapter()
-    result = compiler.compile_queries_for_relation(
-        downstream, dag, adapter, False)
-    assert query_equalize(downstream.compiled_query) == query_equalize(f"""
->>>>>>> ca999f49
+
 WITH 
 __SNOWSHU_FINAL_SAMPLE AS ( 
 SELECT 
@@ -143,7 +126,6 @@
 """)
 
 
-<<<<<<< HEAD
 def test_run_deps_bidirectional_include_outliers(stub_relation_set):
     upstream=stub_relation_set.upstream_relation
     downstream=stub_relation_set.downstream_relation
@@ -229,24 +211,6 @@
     compiler.compile_queries_for_relation(upstream,dag,adapter,False)
     compiler.compile_queries_for_relation(downstream,dag,adapter,False)
     assert query_equalize(downstream.compiled_query)==query_equalize(f"""
-=======
-def test_run_deps_bidirectional(stub_relation_set):
-    upstream = stub_relation_set.upstream_relation
-    downstream = stub_relation_set.downstream_relation
-    upstream.data = pd.DataFrame([dict(id=1), dict(id=2), dict(id=3)])
-    for relation in (downstream, upstream,):
-        relation.attributes = [Attribute('id', dt.INTEGER)]
-        relation.sample_method = BernoulliSample(10)
-
-    dag = nx.DiGraph()
-    dag.add_edge(upstream, downstream, direction="bidirectional",
-                 remote_attribute='id', local_attribute='id')
-    compiler = RuntimeSourceCompiler()
-    adapter = SnowflakeAdapter()
-    result = compiler.compile_queries_for_relation(
-        downstream, dag, adapter, False)
-    assert query_equalize(downstream.compiled_query) == query_equalize(f"""
->>>>>>> ca999f49
 SELECT 
     * 
 FROM 
@@ -254,7 +218,6 @@
 WHERE id IN (1,2,3) 
 """)
 
-<<<<<<< HEAD
     assert query_equalize(upstream.compiled_query)==query_equalize(f"""
 WITH __SNOWSHU_FINAL_SAMPLE AS ( 
 SELECT 
@@ -277,7 +240,4 @@
     * 
 FROM 
 __SNOWSHU_DIRECTIONAL_SAMPLE
-""")
-=======
-""")
->>>>>>> ca999f49
+""")