import pytest
import mock
import copy
import pandas as pd
from snowshu.core.sample_methods import BernoulliSample
from snowshu.core.graph_set_runner import GraphSetRunner, GraphExecutable
from snowshu.logger import Logger
from time import time
log_engine = Logger()
# log_engine.set_log_level(10)
logger = log_engine.logger


def test_traverse_and_execute_analyze(stub_graph_set):
<<<<<<< HEAD
    source_adapter,target_adapter=[mock.MagicMock() for _ in range(2)]
    source_adapter.predicate_constraint_statement.return_value=str()
    source_adapter.upstream_constraint_statement.return_value=str()
    source_adapter.union_constraint_statement.return_value=str()
    source_adapter.sample_statement_from_relation.return_value=str()
    runner=GraphSetRunner()
    graph_set,vals=stub_graph_set
    source_adapter.check_count_and_query.return_value=pd.DataFrame([dict(population_size=1000,sample_size=100)])
    dag=copy.deepcopy(graph_set[-1]) # last graph in the set is the dag
    
    ## stub in the sampling pop
=======
    source_adapter, target_adapter = [mock.MagicMock() for _ in range(2)]
    source_adapter.predicate_constraint_statement.return_value = str()
    source_adapter.sample_statement_from_relation.return_value = str()
    runner = GraphSetRunner()
    graph_set, vals = stub_graph_set
    source_adapter.check_count_and_query.return_value = pd.DataFrame(
        [dict(population_size=1000, sample_size=100)])
    dag = copy.deepcopy(graph_set[-1])  # last graph in the set is the dag

    # stub in the sampling pop
>>>>>>> ca999f49
    for rel in dag.nodes:
        rel.sample_method = BernoulliSample(10)

    dag_executable = GraphExecutable(dag, source_adapter, target_adapter, True)

    # longer dag
    runner._traverse_and_execute(dag_executable, time())
    for rel in dag.nodes:
        assert not isinstance(getattr(rel, 'data', None), pd.DataFrame)
        assert rel.source_extracted is True
        assert rel.target_loaded is False
        assert rel.sample_size == 100
        assert rel.population_size == 1000

    # iso dag
    iso = copy.deepcopy(graph_set[0])  # first graph in the set is an iso
    [node for node in iso.nodes][0].sample_method = BernoulliSample(10)
    iso_executable = GraphExecutable(iso, source_adapter, target_adapter, True)
    assert not isinstance(
        getattr(vals.iso_relation, 'data', None), pd.DataFrame)
    runner._traverse_and_execute(iso_executable, time())
    iso_relation = [node for node in iso.nodes][0]
    assert iso_relation.source_extracted is True
    assert iso_relation.target_loaded is False
    assert iso_relation.sample_size == 100
    assert iso_relation.population_size == 1000<|MERGE_RESOLUTION|>--- conflicted
+++ resolved
@@ -12,7 +12,6 @@
 
 
 def test_traverse_and_execute_analyze(stub_graph_set):
-<<<<<<< HEAD
     source_adapter,target_adapter=[mock.MagicMock() for _ in range(2)]
     source_adapter.predicate_constraint_statement.return_value=str()
     source_adapter.upstream_constraint_statement.return_value=str()
@@ -24,18 +23,6 @@
     dag=copy.deepcopy(graph_set[-1]) # last graph in the set is the dag
     
     ## stub in the sampling pop
-=======
-    source_adapter, target_adapter = [mock.MagicMock() for _ in range(2)]
-    source_adapter.predicate_constraint_statement.return_value = str()
-    source_adapter.sample_statement_from_relation.return_value = str()
-    runner = GraphSetRunner()
-    graph_set, vals = stub_graph_set
-    source_adapter.check_count_and_query.return_value = pd.DataFrame(
-        [dict(population_size=1000, sample_size=100)])
-    dag = copy.deepcopy(graph_set[-1])  # last graph in the set is the dag
-
-    # stub in the sampling pop
->>>>>>> ca999f49
     for rel in dag.nodes:
         rel.sample_method = BernoulliSample(10)
 
