import mock
<<<<<<< HEAD
import json
from pathlib import Path
from tests.common import rand_string
=======
import pytest

>>>>>>> 73bf49a7
from snowshu.core.replica.replica_factory import ReplicaFactory
from tests.common import rand_string


@mock.patch('snowshu.core.replica.replica_factory.SnowShuGraph.build_graph')
@mock.patch('snowshu.core.replica.replica_factory.SnowShuGraph.get_graphs',return_value=[])
def tests_replica_rename(get_graphs, build_graph, stub_configs):
    replica=ReplicaFactory()
    replica.load_config(stub_configs())
    test_name=rand_string(10)
    replica.create(test_name,False)
    assert build_graph.call_args[0][0].name == test_name


def test_loading_specified_replica_file(tmpdir, stub_creds, stub_configs):
    replica_file = Path(tmpdir / 'my_custom_name.yml')
    cred_file = Path(tmpdir / 'my_cred_file.yml')
    stub_creds = stub_creds()
    stub_configs = stub_configs()
    stub_configs["credpath"] = str(cred_file.absolute())

    cred_file.write_text(json.dumps(stub_creds))
    replica_file.write_text(json.dumps(stub_configs))

    replica = ReplicaFactory()
    assert "config" not in replica.__dict__
    replica.load_config(replica_file)
    assert replica.config<|MERGE_RESOLUTION|>--- conflicted
+++ resolved
@@ -1,12 +1,7 @@
 import mock
-<<<<<<< HEAD
 import json
 from pathlib import Path
 from tests.common import rand_string
-=======
-import pytest
-
->>>>>>> 73bf49a7
 from snowshu.core.replica.replica_factory import ReplicaFactory
 from tests.common import rand_string
 
