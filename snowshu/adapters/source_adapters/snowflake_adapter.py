import time
from typing import TYPE_CHECKING, Any, List, Optional, Union

import pandas as pd
import sqlalchemy
import tenacity
from overrides import overrides
from sqlalchemy.pool import NullPool
from tenacity.stop import stop_after_attempt
from tenacity.wait import wait_exponential

import snowshu.core.models.data_types as dtypes
import snowshu.core.models.materializations as mz
from snowshu.adapters.source_adapters import BaseSourceAdapter
from snowshu.core.models.attribute import Attribute
from snowshu.core.models.credentials import (ACCOUNT, DATABASE, PASSWORD, ROLE,
                                             SCHEMA, USER, WAREHOUSE)
from snowshu.core.models.relation import Relation
from snowshu.exceptions import TooManyRecords
from snowshu.logger import Logger
from snowshu.samplings.sample_methods import BernoulliSampleMethod

if TYPE_CHECKING:
    from snowshu.core.samplings.bases.base_sample_method import BaseSampleMethod

logger = Logger().logger


class SnowflakeAdapter(BaseSourceAdapter):
    """The Snowflake Data Warehouse source adapter.

    Args:
        preserve_case: By default the adapter folds case-insensitive strings to uppercase.
                       If preserve_case is True,SnowShu will __not__ alter cases (dangerous!).
    """

    name = 'snowflake'
    SUPPORTS_CROSS_DATABASE = True
    SUPPORTED_FUNCTIONS = set(['ANY_VALUE', 'RLIKE', 'UUID_STRING'])
    SUPPORTED_SAMPLE_METHODS = (BernoulliSampleMethod,)
    REQUIRED_CREDENTIALS = (USER, PASSWORD, ACCOUNT, DATABASE,)
    ALLOWED_CREDENTIALS = (SCHEMA, WAREHOUSE, ROLE,)
    # snowflake in-db is UPPER, but connector is actually lower :(
    DEFAULT_CASE = 'upper'

    DATA_TYPE_MAPPINGS = {
        "array": dtypes.JSON,
        "bigint": dtypes.BIGINT,
        "binary": dtypes.BINARY,
        "boolean": dtypes.BOOLEAN,
        "char": dtypes.CHAR,
        "character": dtypes.CHAR,
        "date": dtypes.DATE,
        "datetime": dtypes.DATETIME,
        "decimal": dtypes.DECIMAL,
        "double": dtypes.FLOAT,
        "double precision": dtypes.FLOAT,
        "float": dtypes.FLOAT,
        "float4": dtypes.FLOAT,
        "float8": dtypes.FLOAT,
        "int": dtypes.BIGINT,
        "integer": dtypes.BIGINT,
        "number": dtypes.BIGINT,
        "numeric": dtypes.NUMERIC,
        "object": dtypes.JSON,
        "real": dtypes.FLOAT,
        "smallint": dtypes.BIGINT,
        "string": dtypes.VARCHAR,
        "text": dtypes.VARCHAR,
        "time": dtypes.TIME,
        "timestamp": dtypes.TIMESTAMP_NTZ,
        "timestamp_ntz": dtypes.TIMESTAMP_NTZ,
        "timestamp_ltz": dtypes.TIMESTAMP_TZ,
        "timestamp_tz": dtypes.TIMESTAMP_TZ,
        "varbinary": dtypes.BINARY,
        "varchar": dtypes.VARCHAR,
        "variant": dtypes.JSON}

    MATERIALIZATION_MAPPINGS = {"BASE TABLE": mz.TABLE,
                                "VIEW": mz.VIEW}

    @overrides
    def _get_all_databases(self) -> List[str]:
        """ Use the SHOW api to get all the available db structures."""
        logger.debug('Collecting databases from snowflake...')
        show_result = tuple(self._safe_query(
            "SHOW TERSE DATABASES")['name'].tolist())
        databases = list(set(show_result))
        logger.debug(f'Done. Found {len(databases)} databases.')
        return databases

    @overrides
    def _get_all_schemas(self, database: str, exclude_defaults: Optional[bool] = False) -> List[str]:
        database = self.quoted(database)
        logger.debug(f'Collecting schemas from {database} in snowflake...')
        show_result = self._safe_query(f'SHOW TERSE SCHEMAS IN DATABASE {database}')[
            'name'].tolist()
        schemas = set(show_result)
        logger.debug(
            f'Done. Found {len(schemas)} schemas in {database} database.')
        return schemas

    @staticmethod
    def population_count_statement(relation: Relation) -> str:
        """creates the count * statement for a relation

        Args:
            relation: the :class:`Relation <snowshu.core.models.relation.Relation>` to create the statement for.
        Returns:
            a query that results in a single row, single column, integer value of the unsampled relation population size
        """
        adapter = SnowflakeAdapter()
        return f"SELECT COUNT(*) FROM {SnowflakeAdapter.quoted_dot_notation(adapter, relation)}"

    @staticmethod
    def view_creation_statement(relation: Relation) -> str:
        adapter = SnowflakeAdapter()
        return f"""
SELECT
SUBSTRING(GET_DDL('view','{SnowflakeAdapter.quoted_dot_notation(adapter, relation)}'),
POSITION(' AS ' IN UPPER(GET_DDL('view','{SnowflakeAdapter.quoted_dot_notation(adapter, relation)}')))+3)
"""

    @staticmethod
    def unsampled_statement(relation: Relation) -> str:
        return f"""
SELECT
    *
FROM
    {SnowflakeAdapter.quoted_dot_notation(SnowflakeAdapter, relation)}
"""

    def directionally_wrap_statement(self,
                                     sql: str,
                                     relation: Relation,
                                     sample_type: Optional['BaseSampleMethod']) -> str:
        if sample_type is None:
            return sql

        return f"""
WITH
{relation.scoped_cte('SNOWSHU_FINAL_SAMPLE')} AS (
{sql}
)
,{relation.scoped_cte('SNOWSHU_DIRECTIONAL_SAMPLE')} AS (
SELECT
    *
FROM
{relation.scoped_cte('SNOWSHU_FINAL_SAMPLE')}
{self._sample_type_to_query_sql(sample_type)}
)
SELECT
    *
FROM
{relation.scoped_cte('SNOWSHU_DIRECTIONAL_SAMPLE')}
"""

    @staticmethod
    def analyze_wrap_statement(sql: str, relation: Relation) -> str:
        return f"""
WITH
    {relation.scoped_cte('SNOWSHU_COUNT_POPULATION')} AS (
SELECT
    COUNT(*) AS population_size
FROM
    {SnowflakeAdapter.quoted_dot_notation(SnowflakeAdapter, relation)}
)
,{relation.scoped_cte('SNOWSHU_CORE_SAMPLE')} AS (
{sql}
)
,{relation.scoped_cte('SNOWSHU_CORE_SAMPLE_COUNT')} AS (
SELECT
    COUNT(*) AS sample_size
FROM
    {relation.scoped_cte('SNOWSHU_CORE_SAMPLE')}
)
SELECT
    s.sample_size AS sample_size
    ,p.population_size AS population_size
FROM
    {relation.scoped_cte('SNOWSHU_CORE_SAMPLE_COUNT')} s
INNER JOIN
    {relation.scoped_cte('SNOWSHU_COUNT_POPULATION')} p
ON
    1=1
LIMIT 1
"""

    def sample_statement_from_relation(
            self, relation: Relation, sample_type: Union['BaseSampleMethod', None]) -> str:
        """builds the base sample statment for a given relation."""
        query = f"""
SELECT
    *
FROM
    {self.quoted_dot_notation(relation)}
"""
        if sample_type is not None:
            query += f"{self._sample_type_to_query_sql(sample_type)}"
        return query

    @staticmethod
    def union_constraint_statement(subject: Relation,
                                   constraint: Relation,
                                   subject_key: str,
                                   constraint_key: str,
                                   max_number_of_outliers: int) -> str:
        """ Union statements to select outliers. This does not pull in NULL values. """
        return f"""
(SELECT
    *
FROM
{SnowflakeAdapter.quoted_dot_notation(SnowflakeAdapter, subject)}
WHERE
    {subject_key}
NOT IN
(SELECT
    {constraint_key}
FROM
{SnowflakeAdapter.quoted_dot_notation(SnowflakeAdapter, constraint)})
LIMIT {max_number_of_outliers})
"""

    @staticmethod
    def upstream_constraint_statement(relation: Relation,
                                      local_key: str,
                                      remote_key: str) -> str:
        """ builds upstream where constraints against downstream full population"""
        return f" {local_key} in (SELECT {remote_key} FROM \
                {SnowflakeAdapter.quoted_dot_notation(SnowflakeAdapter, relation)})"

    @staticmethod
    def predicate_constraint_statement(relation: Relation,
                                       analyze: bool,
                                       local_key: str,
                                       remote_key: str) -> str:
        """builds 'where' strings"""
        constraint_sql = str()
        if analyze:
            constraint_sql = f" SELECT {remote_key} AS {local_key} FROM ({relation.core_query})"
        else:

            def quoted(val: Any) -> str:
                return f"'{val}'" if relation.lookup_attribute(
                    remote_key).data_type.requires_quotes else str(val)
            try:
                constraint_set = [
                    quoted(val) for val in relation.data[remote_key].unique()]
                constraint_sql = ','.join(constraint_set)
            except KeyError as err:
                logger.critical(
                    f'failed to build predicates for {relation.dot_notation}: '
                    f'remote key {remote_key} not in dataframe columns ({relation.data.columns})')
                raise err

        return f"{local_key} IN ({constraint_sql}) "

    @staticmethod
    def polymorphic_constraint_statement(relation: Relation,  # noqa pylint: disable=too-many-arguments
                                         analyze: bool,
                                         local_key: str,
                                         remote_key: str,
                                         local_type: str,
                                         local_type_match_val: str = None) -> str:
        predicate = SnowflakeAdapter.predicate_constraint_statement(relation, analyze, local_key, remote_key)
        if local_type_match_val:
            type_match_val = local_type_match_val
        else:
            type_match_val = relation.name[:-1] if relation.name[-1].lower() == 's' else relation.name
        return f" ({predicate} AND LOWER({local_type}) = LOWER('{type_match_val}') ) "

    @staticmethod
    def _sample_type_to_query_sql(sample_type: 'BaseSampleMethod') -> str:
        if sample_type.name == 'BERNOULLI':
            qualifier = sample_type.probability if sample_type.probability\
                else str(sample_type.rows) + ' ROWS'
            return f"SAMPLE BERNOULLI ({qualifier})"
        if sample_type.name == 'SYSTEM':
            return f"SAMPLE SYSTEM ({sample_type.probability})"

        message = f"{sample_type.name} is not supported for SnowflakeAdapter"
        logger.error(message)
        raise NotImplementedError(message)

    @staticmethod
    def quoted(val: str) -> str:
        return f'"{val}"' if ' ' in val else val

<<<<<<< HEAD
    def _correct_case(self, val: str, attr: str = None) -> str:
        """The base case correction method for a sql adapter.
        """
        preserve_case = self.preserve_case[attr] if attr in ['database', 'schema', 'relation'] else False
        if preserve_case:
            return val
        return val.upper() if self.DEFAULT_CASE == 'upper' else val

=======
>>>>>>> a14513fb
    # TODO: change arg name in parent to the fix issue here
    @overrides
    def _build_conn_string(self, overrides: Optional[dict] = None) -> str:  # noqa pylint: disable=redefined-outer-name
        """overrides the base conn string."""
        conn_parts = [f"snowflake://{self.credentials.user}:{self.credentials.password}"
                      f"@{self.credentials.account}/{self.credentials.database}/"]
        conn_parts.append(
            self.credentials.schema if self.credentials.schema is not None else '')
        get_args = list()
        for arg in ('warehouse', 'role',):
            if self.credentials.__dict__[arg] is not None:
                get_args.append(f"{arg}={self.credentials.__dict__[arg]}")

        get_string = "?" + "&".join(get_args)
        return (''.join(conn_parts)) + get_string

    @overrides
    def _get_relations_from_database(
            self, schema_obj: BaseSourceAdapter._DatabaseObject) -> List[Relation]:
        quoted_database = self.quoted(schema_obj.full_relation.database)  # quoted db name
        case_sensitive_schema = schema_obj.case_sensitive_name  # case sensitive schame name
        relations_sql = f"""
                                 SELECT
                                    m.table_schema AS schema,
                                    m.table_name AS relation,
                                    m.table_type AS materialization,
                                    c.column_name AS attribute,
                                    c.ordinal_position AS ordinal,
                                    c.data_type AS data_type
                                 FROM
                                    {quoted_database}.INFORMATION_SCHEMA.TABLES m
                                 INNER JOIN
                                    {quoted_database}.INFORMATION_SCHEMA.COLUMNS c
                                 ON
                                    c.table_schema = m.table_schema
                                 AND
                                    c.table_name = m.table_name
                                 WHERE
                                    m.table_schema = '{case_sensitive_schema}'
                                    AND m.table_schema <> 'INFORMATION_SCHEMA'
                              """

        logger.debug(
            f'Collecting detailed relations from database {quoted_database}...')
        relations_frame = self._safe_query(relations_sql)
        unique_relations = (
            relations_frame['schema'] +
            '.' +
            relations_frame['relation']).unique().tolist()
        logger.debug(
            f'Done collecting relations. Found a total of {len(unique_relations)} '
            f'unique relations in database {quoted_database}')
        relations = list()
        for relation in unique_relations:
            logger.debug(f'Building relation { quoted_database + "." + relation }...')
            attributes = list()

            for attribute in relations_frame.loc[(
                    relations_frame['schema'] + '.' + relations_frame['relation']) == relation].itertuples():
                logger.debug(
                    f'adding attribute {attribute.attribute} to relation..')
                attributes.append(
                    Attribute(
                        self._correct_case(attribute.attribute),
                        self._get_data_type(attribute.data_type)
                    ))

            relation = Relation(schema_obj.full_relation.database,
                                self._correct_case(attribute.schema),   # noqa pylint: disable=undefined-loop-variable
                                self._correct_case(attribute.relation),   # noqa pylint: disable=undefined-loop-variable
                                self.MATERIALIZATION_MAPPINGS[attribute.materialization],   # noqa pylint: disable=undefined-loop-variable
                                attributes)
            logger.debug(f'Added relation {relation.dot_notation} to pool.')
            relations.append(relation)

        logger.debug(
            f'Acquired {len(relations)} total relations from database {quoted_database}.')
        return relations

    @overrides
    def _count_query(self, query: str) -> int:
        count_sql = f"WITH __SNOWSHU__COUNTABLE__QUERY as ({query}) \
                    SELECT COUNT(*) AS count FROM __SNOWSHU__COUNTABLE__QUERY"
        count = int(self._safe_query(count_sql).iloc[0]['count'])
        return count

    @tenacity.retry(wait=wait_exponential(),
                    stop=stop_after_attempt(4),
                    before_sleep=Logger().log_retries,
                    reraise=True)
    @overrides
    def check_count_and_query(self, query: str,
                              max_count: int,
                              unsampled: bool) -> pd.DataFrame:
        """checks the count, if count passes returns results as a dataframe."""
        try:
            logger.debug('Checking count for query...')
            start_time = time.time()
            count = self._count_query(query)
            if unsampled and count > max_count:
                warn_msg = (f'Unsampled relation has {count} rows which is over '
                            f'the max allowed rows for this type of query ({max_count}). '
                            f'All records will be loaded into replica.')
                logger.warning(warn_msg)
            else:
                assert count <= max_count
            logger.debug(
                f'Query count safe at {count} rows in {time.time()-start_time} seconds.')
        except AssertionError:
            message = (f'failed to execute query, result would have returned {count} rows '
                       f'but the max allowed rows for this type of query is {max_count}.')
            logger.error(message)
            logger.debug(f'failed sql: {query}')
            raise TooManyRecords(message)
        response = self._safe_query(query)
        return response

    @overrides
    def get_connection(
            self,
            database_override: Optional[str] = None,
            schema_override: Optional[str] = None) -> sqlalchemy.engine.base.Engine:
        """Creates a connection engine without transactions.

        By default uses the instance credentials unless database or
        schema override are provided.
        """
        if not self._credentials:
            raise KeyError(
                'Adapter.get_connection called before setting Adapter.credentials')

        logger.debug(f'Aquiring {self.CLASSNAME} connection...')
        overrides = dict(       # noqa pylint: disable=redefined-outer-name 
            (k,
             v) for (
                k,
                v) in dict(
                database=database_override,
                schema=schema_override).items() if v is not None)

        engine = sqlalchemy.create_engine(
            self._build_conn_string(overrides), poolclass=NullPool)
        logger.debug(f'engine aquired. Conn string: {repr(engine.url)}')
        return engine<|MERGE_RESOLUTION|>--- conflicted
+++ resolved
@@ -286,17 +286,6 @@
     def quoted(val: str) -> str:
         return f'"{val}"' if ' ' in val else val
 
-<<<<<<< HEAD
-    def _correct_case(self, val: str, attr: str = None) -> str:
-        """The base case correction method for a sql adapter.
-        """
-        preserve_case = self.preserve_case[attr] if attr in ['database', 'schema', 'relation'] else False
-        if preserve_case:
-            return val
-        return val.upper() if self.DEFAULT_CASE == 'upper' else val
-
-=======
->>>>>>> a14513fb
     # TODO: change arg name in parent to the fix issue here
     @overrides
     def _build_conn_string(self, overrides: Optional[dict] = None) -> str:  # noqa pylint: disable=redefined-outer-name
@@ -365,8 +354,8 @@
                     ))
 
             relation = Relation(schema_obj.full_relation.database,
-                                self._correct_case(attribute.schema),   # noqa pylint: disable=undefined-loop-variable
-                                self._correct_case(attribute.relation),   # noqa pylint: disable=undefined-loop-variable
+                                self._correct_case(attribute.schema, "schema"),   # noqa pylint: disable=undefined-loop-variable
+                                self._correct_case(attribute.relation, "relation"),   # noqa pylint: disable=undefined-loop-variable
                                 self.MATERIALIZATION_MAPPINGS[attribute.materialization],   # noqa pylint: disable=undefined-loop-variable
                                 attributes)
             logger.debug(f'Added relation {relation.dot_notation} to pool.')
