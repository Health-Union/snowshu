import time
import pandas as pd
import sqlalchemy
from sqlalchemy.pool import NullPool
from typing import List, Union, Any, Optional
from snowshu.core.models.attribute import Attribute
from snowshu.core.models.relation import Relation
from snowshu.adapters.source_adapters import BaseSourceAdapter
from snowshu.core.sample_methods import SampleMethod, BernoulliSample, SystemSample
import snowshu.core.models.data_types as dtypes
import snowshu.core.models.materializations as mz
from snowshu.logger import Logger
from snowshu.core.models.credentials import USER, PASSWORD, ACCOUNT, DATABASE, SCHEMA, ROLE, WAREHOUSE
logger = Logger().logger


class SnowflakeAdapter(BaseSourceAdapter):

    def __init__(self):
        super().__init__()

    SUPPORTED_SAMPLE_METHODS = (BernoulliSample, SystemSample)
    REQUIRED_CREDENTIALS = (USER, PASSWORD, ACCOUNT, DATABASE,)
    ALLOWED_CREDENTIALS = (SCHEMA, WAREHOUSE, ROLE,)

    DATA_TYPE_MAPPINGS = dict(number=dtypes.INTEGER,
                              float=dtypes.DOUBLE,
                              text=dtypes.VARCHAR,
                              boolean=dtypes.BOOLEAN,
                              date=dtypes.DATE,
                              timestamp_ntz=dtypes.TIMESTAMP,
                              timestamp_ltz=dtypes.TIMESTAMPTZ,
                              timestamp_tz=dtypes.TIMESTAMPTZ,
                              variant=dtypes.JSON,
                              object=dtypes.OBJECT,
                              array=dtypes.ARRAY,
                              binary=dtypes.BINARY)

    MATERIALIZATION_MAPPINGS = {"BASE TABLE": mz.TABLE,
                                "VIEW": mz.VIEW}

    # TODO: this is the future, move buz logic to base and replace with these.
    GET_ALL_DATABASES_SQL = """ SELECT DISTINCT database_name
                                FROM "UTIL_DB"."INFORMATION_SCHEMA"."DATABASES"
                                WHERE is_transient = 'NO'
                                AND database_name <> 'UTIL_DB'"""

    def view_creation_statement(self, relation: Relation) -> str:
        return f"""
SELECT
REPLACE(
    GET_DDL('view','{relation.quoted_dot_notation}'),
'CREATE OR REPLACE VIEW {relation.quoted_dot_notation} AS ','')
"""

    def unsampled_statement(self, relation: Relation) -> str:
        return f"""
SELECT
    *
FROM
    {relation.quoted_dot_notation}
"""

    def directionally_wrap_statement(
            self, sql: str, sample_type: Union[SampleMethod, None]) -> str:
        if sample_type is None:
            return sql

        return f"""
WITH
    __SNOWSHU_FINAL_SAMPLE AS (
{sql}
)
,___SNOWSHU_DIRECTIONAL_SAMPLE AS (
SELECT
    *
FROM
    __SNOWSHU_FINAL_SAMPLE
{self._sample_type_to_query_sql(sample_type)}
)
SELECT
    *
FROM
    __SNOWSHU_DIRECTIONAL_SAMPLE
"""

    def analyze_wrap_statement(self, sql: str, relation: Relation) -> str:
        return f"""
WITH
    __SNOWSHU_COUNT_POPULATION AS (
SELECT
    COUNT(*) AS population_size
FROM
    {relation.quoted_dot_notation}
)
,__SNOWSHU_CORE_SAMPLE AS (
{sql}
)
,__SNOWSHU_CORE_SAMPLE_COUNT AS (
SELECT
    COUNT(*) AS sample_size
FROM
    __SNOWSHU_CORE_SAMPLE
)
SELECT
    s.sample_size AS sample_size
    ,p.population_size AS population_size
FROM
    __SNOWSHU_CORE_SAMPLE_COUNT s
INNER JOIN
    __SNOWSHU_COUNT_POPULATION p
ON
    1=1
LIMIT 1
"""

    def sample_statement_from_relation(
            self, relation: Relation, sample_type: Union[SampleMethod, None]) -> str:
        """builds the base sample statment for a given relation."""
        query = f"""
SELECT
    *
FROM
    {relation.quoted_dot_notation}
"""
        if sample_type is not None:
            query += f"{self._sample_type_to_query_sql(sample_type)}"
        return query

<<<<<<< HEAD
    def union_constraint_statement( self,
                                    subject:Relation,
                                    constraint:Relation,
                                    subject_key:str,
                                    constraint_key:str,
                                    max_number_of_outliers:int)->str:
        return f"""       
SELECT
    *
FROM
{subject.quoted_dot_notation}
WHERE 
    {subject_key}
NOT IN 
(SELECT
    {constraint_key}
FROM
{constraint.quoted_dot_notation}
LIMIT {max_number_of_outliers})
"""

    def upstream_constraint_statement(  self,
                                        relation:Relation,
                                        local_key:str,
                                        remote_key:str)->str:
        """ builds upstream where constraints against downstream full population"""
        return f" {local_key} in (SELECT {remote_key} FROM {relation.quoted_dot_notation})" 

    def predicate_constraint_statement( self,
                                        relation:Relation,      
                                        analyze:bool,
                                        local_key:str,
                                        remote_key:str)->str:
        """builds 'where' strings"""
=======
    def predicate_constraint_statement(
            self,
            relation: Relation,
            analyze: bool,
            local_key: str,
            remote_key: str) -> str:
        """builds 'where' strings."""
>>>>>>> ca999f49

        constraint_sql = str()
        if analyze:
            constraint_sql = f" SELECT {remote_key} AS {local_key} FROM ({relation.core_query})"
        else:

            def quoted(val: Any) -> str:
                return f"'{val}'" if relation.lookup_attribute(
                    remote_key).data_type.requires_quotes else str(val)

            def case_insensitive_column_lookup(column_name: str) -> str:
                """gets you the case-corrected column name for a given
                remote_key."""
                for col in relation.data.columns:
                    return col if col.lower() == column_name.lower() else False
            try:
                column_name = case_insensitive_column_lookup(remote_key)
                if not column_name:
                    raise KeyError(
                        f'No column found in dataframe columns matching remote_key {remote_key}')
                constraint_set = [
                    quoted(val) for val in relation.data[column_name].unique()]
                constraint_sql = ','.join(constraint_set)
            except KeyError as e:
                logger.critical(
                    f'failed to build predicates for {relation.dot_notation}: remote key {remote_key} not in dataframe columns ({relation.data.columns})')
                raise e

<<<<<<< HEAD
        return f"{local_key} IN ({constraint_sql}) "

    def _sample_type_to_query_sql(self,sample_type:SampleMethod)->str:
        if isinstance(sample_type,BernoulliSample):
=======
        return f"{local_key} IN ({constraint_sql})"

    def _sample_type_to_query_sql(self, sample_type: SampleMethod) -> str:
        if isinstance(sample_type, BernoulliSample):
>>>>>>> ca999f49
            return f"SAMPLE BERNOULLI ({sample_type.probability})"
        elif isinstance(sample_type, SystemSample):
            return f"SAMPLE SYSTEM ({sample_type.probability})"
        else:
            message = f"{sample_type.name} is not supported for SnowflakeAdapter"
            logger.error(message)
            raise NotImplementedError(message)

    def _build_conn_string(self, overrides: Optional[dict] = {}) -> str:
        """overrides the base conn string."""
        conn_parts = [
            f"snowflake://{self.credentials.user}:{self.credentials.password}@{self.credentials.account}/{self.credentials.database}/"]
        conn_parts.append(
            self.credentials.schema if self.credentials.schema is not None else '')
        get_args = list()
        for arg in ('warehouse', 'role',):
            if self.credentials.__dict__[arg] is not None:
                get_args.append(f"{arg}={self.credentials.__dict__[arg]}")

        get_string = "?" + "&".join([arg for arg in get_args])
        return (''.join(conn_parts)) + get_string

    def get_relations_from_database(self, database: str) -> List[Relation]:
        relations_sql = f"""
                                 SELECT
                                    m.table_schema AS schema,
                                    m.table_name AS relation,
                                    m.table_type AS materialization,
                                    c.column_name AS attribute,
                                    c.ordinal_position AS ordinal,
                                    c.data_type AS data_type
                                 FROM
                                    "{database}"."INFORMATION_SCHEMA"."TABLES" m
                                 INNER JOIN
                                    "{database}"."INFORMATION_SCHEMA"."COLUMNS" c
                                 ON
                                    c.table_schema = m.table_schema
                                 AND
                                    c.table_name = m.table_name
                                 WHERE
                                    m.table_schema <> 'INFORMATION_SCHEMA'
                              """

        logger.debug(
            f'Collecting detailed relations from database {database}...')
        relations_frame = self._safe_query(relations_sql)
        unique_relations = (
            relations_frame['schema'] +
            '.' +
            relations_frame['relation']).unique().tolist()
        logger.debug(
            f'Done collecting relations. Found a total of {len(unique_relations)} unique relations in database {database}')
        relations = list()
        for relation in unique_relations:
            logger.debug(f'Building relation { database + "." + relation }...')
            attributes = list()

            for attribute in relations_frame.loc[(
                    relations_frame['schema'] + '.' + relations_frame['relation']) == relation].itertuples():
                logger.debug(
                    f'adding attribute {attribute.attribute} to relation..')
                attributes.append(
                    Attribute(
                        attribute.attribute,
                        self._get_data_type(attribute.data_type)
                    ))

            relation = Relation(database,
                                attribute.schema,
                                attribute.relation,
                                self.MATERIALIZATION_MAPPINGS[attribute.materialization],
                                attributes)
            logger.debug(f'Added relation {relation.dot_notation} to pool.')
            relations.append(relation)

        logger.debug(
            f'Acquired {len(relations)} total relations from database {database}.')
        return relations

    def _count_query(self, query: str) -> int:
        count_sql = f"WITH __SNOWSHU__COUNTABLE__QUERY as ({query}) SELECT COUNT(*) AS count FROM __SNOWSHU__COUNTABLE__QUERY"
        count = int(self._safe_query(count_sql).iloc[0]['count'])
        return count

    def check_count_and_query(self, query: str,
                              max_count: int) -> pd.DataFrame:
        """checks the count, if count passes returns results as a dataframe."""
        try:
            logger.debug('Checking count for query...')
            start_time = time.time()
            count = self._count_query(query)
            assert count <= max_count
            logger.debug(
                f'Query count safe at {count} rows in {time.time()-start_time} seconds.')
        except AssertionError:
            message = f'failed to execute query, result would have returned {count} rows but the max allowed rows for this type of query is {max_count}.'
            logger.error(message)
            logger.debug(f'failed sql: {query}')
            raise ValueError(message)
        response = self._safe_query(query)
        return response

    def get_connection(
            self,
            database_override: Optional[str] = None,
            schema_override: Optional[str] = None) -> sqlalchemy.engine.base.Engine:
        """Creates a connection engine without transactions.

        By default uses the instance credentials unless database or
        schema override are provided.
        """
        if not self._credentials:
            raise KeyError(
                'Adapter.get_connection called before setting Adapter.credentials')

        logger.debug(f'Aquiring {self.CLASSNAME} connection...')
        overrides = dict(
            (k,
             v) for (
                k,
                v) in dict(
                database=database_override,
                schema=schema_override).items() if v is not None)

        engine = sqlalchemy.create_engine(
            self._build_conn_string(overrides), poolclass=NullPool)
        logger.debug(f'engine aquired. Conn string: {repr(engine.url)}')
        return engine<|MERGE_RESOLUTION|>--- conflicted
+++ resolved
@@ -127,7 +127,6 @@
             query += f"{self._sample_type_to_query_sql(sample_type)}"
         return query
 
-<<<<<<< HEAD
     def union_constraint_statement( self,
                                     subject:Relation,
                                     constraint:Relation,
@@ -162,16 +161,6 @@
                                         local_key:str,
                                         remote_key:str)->str:
         """builds 'where' strings"""
-=======
-    def predicate_constraint_statement(
-            self,
-            relation: Relation,
-            analyze: bool,
-            local_key: str,
-            remote_key: str) -> str:
-        """builds 'where' strings."""
->>>>>>> ca999f49
-
         constraint_sql = str()
         if analyze:
             constraint_sql = f" SELECT {remote_key} AS {local_key} FROM ({relation.core_query})"
@@ -199,17 +188,10 @@
                     f'failed to build predicates for {relation.dot_notation}: remote key {remote_key} not in dataframe columns ({relation.data.columns})')
                 raise e
 
-<<<<<<< HEAD
         return f"{local_key} IN ({constraint_sql}) "
-
-    def _sample_type_to_query_sql(self,sample_type:SampleMethod)->str:
-        if isinstance(sample_type,BernoulliSample):
-=======
-        return f"{local_key} IN ({constraint_sql})"
 
     def _sample_type_to_query_sql(self, sample_type: SampleMethod) -> str:
         if isinstance(sample_type, BernoulliSample):
->>>>>>> ca999f49
             return f"SAMPLE BERNOULLI ({sample_type.probability})"
         elif isinstance(sample_type, SystemSample):
             return f"SAMPLE SYSTEM ({sample_type.probability})"
