--- conflicted
+++ resolved
@@ -95,7 +95,7 @@
         conn = None
         cursor = None
         try:
-            database = database if not database else self._correct_case(database)
+            database = database if not database else self._correct_case(database, "database")
             # database_override is needed for databases like postgre
             conn = self.get_connection() if not database else self.get_connection(database_override=database)
             cursor = conn.connect()
@@ -237,18 +237,6 @@
     @staticmethod
     def quoted(val: str) -> str:
         raise NotImplementedError()
-<<<<<<< HEAD
-=======
-
-    def quoted_dot_notation(self, rel: Relation) -> str:
-        case_corrected_database = self._correct_case(rel.database)
-        case_corrected_schema = self._correct_case(rel.schema)
-        case_corrected_name = self._correct_case(rel.name)
-        return '.'.join([self.quoted(val) for val in 
-                        (case_corrected_database, 
-                         case_corrected_schema, 
-                         case_corrected_name)])
->>>>>>> 8008a588
 
     def quoted_dot_notation(self, rel: Relation) -> str:
         case_corrected_database = self._correct_case(rel.database, 'database')
