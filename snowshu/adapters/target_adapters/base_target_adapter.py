import os
from datetime import datetime
from time import sleep
from typing import TYPE_CHECKING, Iterable, List, Optional, Union

import pandas as pd

from snowshu.adapters import BaseSQLAdapter
from snowshu.configs import (DEFAULT_INSERT_CHUNK_SIZE,
                             DOCKER_TARGET_CONTAINER, DOCKER_TARGET_PORT,
                             IS_IN_DOCKER)
from snowshu.core.docker import SnowShuDocker
from snowshu.core.models import Attribute, Credentials, Relation
from snowshu.core.models import DataType, data_types as dt
from snowshu.core.models import materializations as mz
from snowshu.core.models.credentials import (DATABASE, HOST, PASSWORD, PORT,
                                             USER)
from snowshu.core.utils import case_insensitive_dict_value
from snowshu.logger import Logger

if TYPE_CHECKING:
    from docker.models.containers import Container

logger = Logger().logger


class BaseTargetAdapter(BaseSQLAdapter):
    """All target adapters inherit from this one."""
    REQUIRED_CREDENTIALS = [USER, PASSWORD, HOST, PORT, DATABASE]
    ALLOWED_CREDENTIALS = []
    DOCKER_TARGET_PORT = DOCKER_TARGET_PORT

    def __init__(self, replica_metadata: dict):
        super().__init__()
        for attr in (
            'DOCKER_IMAGE',
            'DOCKER_SNOWSHU_ENVARS',
        ):
            if not hasattr(self, attr):
                raise NotImplementedError(
                    f'Target adapter requires attribute f{attr} but was not set.')

        self.target = DOCKER_TARGET_CONTAINER if IS_IN_DOCKER else 'localhost'
        self.credentials = self._generate_credentials(self.target)
        self.container: "Container" = None
        self.replica_meta = replica_metadata

    def enable_cross_database(self, relations: Iterable['Relation']) -> None:
        """ Create x-database links, if available to the target.

        Args:
            relations: an iterable of relations to collect databases and schemas from.
        """
        raise NotImplementedError()

    def image_finalize_bash_commands(self) -> List[str]:
        """returns an ordered list of raw bash commands used to finalize the image.

        For many target images some bash cleanup is required, such as remounting data or 
        setting envars. This method returns the ordered commands to do this finalization.

        .. note::
            These commands will be run using `bin/bash -c` execution.

        Returns:
            a list of strings to be run against the container in order.
        """
        raise NotImplementedError()

    def create_database_if_not_exists(self, database: str) -> str:
        raise NotImplementedError()

    def create_schema_if_not_exists(self, database: str, schema: str) -> str:
        raise NotImplementedError()

    def create_and_load_relation(self, relation) -> None:
        if relation.is_view:
            self.create_or_replace_view(relation)
        else:
            self.load_data_into_relation(relation)

    def create_or_replace_view(self, relation) -> None:
        """Creates a view of the specified relation in the target adapter.

        Relation must have a valid ``view_ddl`` value that can be executed as a SELECT statement.

        Args:
            relation: the :class:`Relation <snowshu.core.models.relation.Relation>` object to be created as a view.

        """
        ddl_statement = f"""CREATE OR REPLACE VIEW
{relation.quoted_dot_notation}
AS
{relation.view_ddl}
""" 
        engine = self.get_connection(database_override=relation.database,
                                     schema_override=relation.schema)
        try:
            engine.execute(ddl_statement)
        except Exception as exc:
            logger.info("Failed to create %s %s:%s", relation.materialization.name,
                        relation.quoted_dot_notation,
                        exc)
            raise exc
        logger.info('Created relation %s', relation.quoted_dot_notation)

    def load_data_into_relation(self, relation: Relation) -> None:
        engine = self.get_connection(database_override=relation.database,
                                     schema_override=relation.schema)
        logger.info('Loading data into relation %s...', relation.quoted_dot_notation)
        try:
            attribute_type_map = {attr.name: attr.data_type.sqlalchemy_type
                                  for attr in relation.attributes}
            data_type_map = {col: case_insensitive_dict_value(attribute_type_map, col)
                             for col in relation.data.columns.to_list()}
            relation.data.to_sql(relation.name,
                                 engine,
                                 schema=relation.schema,
                                 if_exists='replace',
                                 index=False,
                                 dtype=data_type_map,
                                 chunksize=DEFAULT_INSERT_CHUNK_SIZE,
                                 method='multi')
        except Exception as exc:
            logger.info("Exception encountered loading data into %s:%s", relation.quoted_dot_notation, exc)
            raise exc
        logger.info('Data loaded into relation %s', relation.quoted_dot_notation)

<<<<<<< HEAD
    def initialize_replica(self, 
                           source_adapter_name: str,
                           target_image_name: Union[str, None]) -> None:
=======
    def initialize_replica(self, source_adapter_name: str, override_image: str = None) -> None:
>>>>>>> 91024163
        """shimming but will want to move _init_image public with this
        interface.

        Args:
            source_adapter_name: the classname of the source adapter
<<<<<<< HEAD
            target_image_name: the base image for creating the replica. 
                Uses default image when not passed
        """
        target_image_name = target_image_name if target_image_name is not None \
            else self.DOCKER_IMAGE
        self._init_image(source_adapter_name, target_image_name)
=======
            incremental: the name of incremental image to initialize
        """
        if override_image:
            self.__class__.DOCKER_IMAGE = override_image
        try:
            self._init_image(source_adapter_name)
        except Exception as error:
            logger.error("Looks like provided DOCKER_IMAGE does not exists, error:\n%s", error)
            raise
>>>>>>> 91024163

    def _init_image(self, 
                    source_adapter_name: str, 
                    target_image_name: str) -> None:
        shdocker = SnowShuDocker()
        logger.info('Initializing target container...')
        self.container = shdocker.startup(
            target_image_name,
            self.DOCKER_START_COMMAND,
            self.DOCKER_TARGET_PORT,
            self,
            source_adapter_name,
            self._build_snowshu_envars(
                self.DOCKER_SNOWSHU_ENVARS))
        logger.info('Container initialized.')
        while not self.target_database_is_ready():
            sleep(.5)
        self._initialize_snowshu_meta_database()

    def target_database_is_ready(self) -> bool:
        return self.container.exec_run(
            self.DOCKER_READY_COMMAND).exit_code == 0

    def finalize_replica(self) -> str:
        """returns the image name of the completed replica.
        """
        shdocker = SnowShuDocker()
        logger.info('Finalizing target container into replica...')
        replica_image = shdocker.convert_container_to_replica(self.replica_meta['name'],
                                                              self.container)
        logger.info('Finalized replica image %s', self.replica_meta["name"])
        return replica_image.tags[0]

    def _generate_credentials(self, host) -> Credentials:
        return Credentials(host=host,
                           port=self.DOCKER_TARGET_PORT,
                           **dict(zip(('user',
                                       'password',
                                       'database',
                                       ),
                                      ['snowshu' for _ in range(3)])))

    def _build_conn_string_partial(
            self, dialect: str, database: Optional[str] = None) -> str:
        database = database if database is not None else self._credentials.database
        conn_string = (f"{self.dialect}://{self._credentials.user}:{self._credentials.password}"
                       f"@{self._credentials.host}:{self.DOCKER_TARGET_PORT}/{database}?")
        return conn_string, {USER, PASSWORD, HOST, PORT, DATABASE, }

    def _get_data_type(self, source_type: str) -> DataType:
        try:
            return self.DATA_TYPE_MAPPINGS[source_type.replace(' ', '_').lower()]
        except KeyError as err:
            logger.error(
                '%s adapter does not support data type %s.', self.CLASSNAME, source_type)
            raise err

    @staticmethod
    def _build_snowshu_envars(snowshu_envars: list) -> list:
        """helper method to populate envars with `snowshu`"""
        return [f"{envar}=snowshu" for envar in snowshu_envars]

    def _initialize_snowshu_meta_database(self) -> None:
        self.create_database_if_not_exists('snowshu')
        self.create_schema_if_not_exists('snowshu', 'snowshu')
        attributes = [
            Attribute('created_at', dt.TIMESTAMP_TZ),
            Attribute('name', dt.VARCHAR),
            Attribute('short_description', dt.VARCHAR),
            Attribute('long_description', dt.VARCHAR),
            Attribute('config_json', dt.JSON),
        ]

        relation = Relation(
            "snowshu",
            "snowshu",
            "replica_meta",
            mz.TABLE,
            attributes)

        relation.data = pd.DataFrame(
            [
                dict(
                    created_at=datetime.now(),
                    name=self.replica_meta['name'],
                    short_description=self.replica_meta['short_description'],
                    long_description=self.replica_meta['long_description'],
                    config_json=self.replica_meta['config_json'],
                )
            ]
        )
        self.create_and_load_relation(relation)

    def create_function_if_available(self,
                                     function: str,
                                     relations: Iterable['Relation']) -> None:
        """Applies all available source functions to target.

        Looks for a function sql file in ./functions, executes against target for each db if it is.

        Args:
            function: The name of the function, must match the sql file name exactly.
            relations: An iterable of relations to apply the function to.
        """
        try:
            functions_path = os.path.abspath(os.path.join(
                                             os.path.dirname(__file__),
                                             self.name + '_adapter',
                                             'functions'))
            with open(os.path.join(functions_path, f'{function}.sql'), 'r') as function_file:
                function_sql = function_file.read()

            unique_schemas = {(rel.database, rel.schema,) for rel in relations}
            for db, schema in unique_schemas:   # noqa pylint: disable=invalid-name
                conn = self.get_connection(database_override=db,
                                           schema_override=schema)
                logger.debug('Applying function %s to "%s"."%s"...', function, db, schema)
                conn.execute(function_sql)
                logger.debug('Function %s added.', function)
        except FileNotFoundError:
            logger.info('Function %s is not implemented for target %s.', function, self.CLASSNAME)<|MERGE_RESOLUTION|>--- conflicted
+++ resolved
@@ -8,7 +8,7 @@
 from snowshu.adapters import BaseSQLAdapter
 from snowshu.configs import (DEFAULT_INSERT_CHUNK_SIZE,
                              DOCKER_TARGET_CONTAINER, DOCKER_TARGET_PORT,
-                             IS_IN_DOCKER)
+                             IS_IN_DOCKER, DOCKER_REMOUNT_DIRECTORY)
 from snowshu.core.docker import SnowShuDocker
 from snowshu.core.models import Attribute, Credentials, Relation
 from snowshu.core.models import DataType, data_types as dt
@@ -126,26 +126,12 @@
             raise exc
         logger.info('Data loaded into relation %s', relation.quoted_dot_notation)
 
-<<<<<<< HEAD
-    def initialize_replica(self, 
-                           source_adapter_name: str,
-                           target_image_name: Union[str, None]) -> None:
-=======
     def initialize_replica(self, source_adapter_name: str, override_image: str = None) -> None:
->>>>>>> 91024163
         """shimming but will want to move _init_image public with this
         interface.
 
         Args:
             source_adapter_name: the classname of the source adapter
-<<<<<<< HEAD
-            target_image_name: the base image for creating the replica. 
-                Uses default image when not passed
-        """
-        target_image_name = target_image_name if target_image_name is not None \
-            else self.DOCKER_IMAGE
-        self._init_image(source_adapter_name, target_image_name)
-=======
             incremental: the name of incremental image to initialize
         """
         if override_image:
@@ -155,7 +141,6 @@
         except Exception as error:
             logger.error("Looks like provided DOCKER_IMAGE does not exists, error:\n%s", error)
             raise
->>>>>>> 91024163
 
     def _init_image(self, 
                     source_adapter_name: str, 
@@ -216,7 +201,9 @@
     @staticmethod
     def _build_snowshu_envars(snowshu_envars: list) -> list:
         """helper method to populate envars with `snowshu`"""
-        return [f"{envar}=snowshu" for envar in snowshu_envars]
+        envars = [f"{envar}=snowshu" for envar in snowshu_envars]
+        envars.append(f"PGDATA=/{DOCKER_REMOUNT_DIRECTORY}")
+        return envars
 
     def _initialize_snowshu_meta_database(self) -> None:
         self.create_database_if_not_exists('snowshu')
