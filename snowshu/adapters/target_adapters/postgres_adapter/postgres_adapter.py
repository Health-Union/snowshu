--- conflicted
+++ resolved
@@ -91,11 +91,7 @@
         So ask for forgiveness instead.
         """
         conn = self.get_connection()
-<<<<<<< HEAD
         database = self.quoted(self._correct_case(database, 'database'))
-=======
-        database = self.quoted(self._correct_case(database))
->>>>>>> 8008a588
         statement = f'CREATE DATABASE {database}'
         try:
             conn.execute(statement)
@@ -122,13 +118,8 @@
                     logger.error('Duplicate extension creation of %s caused an error:\n%s', ext, error)
 
     def create_schema_if_not_exists(self, database: str, schema: str) -> None:
-<<<<<<< HEAD
         database = self.quoted(self._correct_case(database, 'database'))
         schema = self.quoted(self._correct_case(schema, 'schema'))
-=======
-        database = self.quoted(self._correct_case(database))
-        schema = self.quoted(self._correct_case(schema))
->>>>>>> 8008a588
         conn = self.get_connection(database_override=database)
         statement = f'CREATE SCHEMA IF NOT EXISTS {schema}'
         try:
@@ -283,15 +274,12 @@
         return commands
 
     def enable_cross_database(self) -> None:
-        unique_databases = {correct_case(d, self.DEFAULT_CASE == 'upper') for d in self._get_all_databases()}
+        unique_databases = {self._correct_case(d, "database") for d in self._get_all_databases()}
         unique_databases.remove('postgres')
         schemas = []
         for database in unique_databases:
-            schemas += [(correct_case(database, 
-                                      self.DEFAULT_CASE == 'upper'), 
-                         correct_case(schema, 
-                                      self.DEFAULT_CASE == 'upper')) for schema in self._get_all_schemas(database, 
-                                                                                                         True)]
+            schemas += [(self._correct_case(database, "database"), 
+                         self._correct_case(schema, "schema")) for schema in self._get_all_schemas(database, True)]
 
         unique_schemas = set(schemas)
         unique_databases.add('snowshu')
