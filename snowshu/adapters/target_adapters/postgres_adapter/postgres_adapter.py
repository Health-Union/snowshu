from typing import TYPE_CHECKING, Iterable, List
from overrides import overrides
import sqlalchemy

from snowshu.adapters.target_adapters import BaseTargetAdapter
from snowshu.configs import DOCKER_REMOUNT_DIRECTORY
from snowshu.core.models import materializations as mz
from snowshu.core.models.attribute import Attribute
import snowshu.core.models.data_types as dtypes
from snowshu.logger import Logger
from snowshu.core.models.relation import Relation

logger = Logger().logger


class PostgresAdapter(BaseTargetAdapter):
    name = 'postgres'
    dialect = 'postgres'
    DOCKER_IMAGE = 'postgres:12'
    PRELOADED_PACKAGES = ['postgresql-plpython3-12']
    MATERIALIZATION_MAPPINGS = dict(TABLE=mz.TABLE, BASE_TABLE=mz.BASE_TABLE, VIEW=mz.VIEW)
    DOCKER_REMOUNT_DIRECTORY = DOCKER_REMOUNT_DIRECTORY

    # NOTE: either start container with db listening on port 9999,
    # or override with DOCKER_TARGET_PORT

    DOCKER_SNOWSHU_ENVARS = ['POSTGRES_PASSWORD',
                             'POSTGRES_USER',
                             'POSTGRES_DB']

<<<<<<< HEAD
    DATA_TYPE_MAPPINGS = {
        "array": dtypes.JSON,
        "bigint": dtypes.BIGINT,
        "binary": dtypes.BINARY,
        "bit": dtypes.BINARY,
        "boolean": dtypes.BOOLEAN,
        "char": dtypes.CHAR,
        "character": dtypes.CHAR,
        "date": dtypes.DATE,
        "datetime": dtypes.DATETIME,
        "decimal": dtypes.DECIMAL,
        "double": dtypes.FLOAT,
        "double precision": dtypes.FLOAT,
        "float": dtypes.FLOAT,
        "float4": dtypes.FLOAT,
        "float8": dtypes.FLOAT,
        "int": dtypes.BIGINT,
        "integer": dtypes.BIGINT,
        "number": dtypes.BIGINT,
        "numeric": dtypes.NUMERIC,
        "object": dtypes.JSON,
        "real": dtypes.FLOAT,
        "smallint": dtypes.BIGINT,
        "string": dtypes.VARCHAR,
        "text": dtypes.VARCHAR,
        "time": dtypes.TIME,
        "timestamp": dtypes.TIMESTAMP_NTZ,
        "timestamp_ntz": dtypes.TIMESTAMP_NTZ,
        "timestamp_without_time_zone": dtypes.TIMESTAMP_NTZ,
        "timestamp_ltz": dtypes.TIMESTAMP_TZ,
        "timestamp_tz": dtypes.TIMESTAMP_TZ,
        "timestamp_with_time_zone": dtypes.TIMESTAMP_TZ,
        "varbinary": dtypes.BINARY,
        "varchar": dtypes.VARCHAR,
        "character_varying": dtypes.VARCHAR,
        "variant": dtypes.JSON
    }

    def __init__(self, **kwargs):
        super().__init__()
=======
    def __init__(self, replica_metadata: dict, **kwargs):
        super().__init__(replica_metadata)
>>>>>>> 8a8e9765

        self.extensions = kwargs.get("pg_extensions", list())
        self.x00_replacement = kwargs.get("pg_0x00_replacement", "")

        self.DOCKER_START_COMMAND = f'postgres -p {self._credentials.port}' # noqa pylint: disable=invalid-name
        self.DOCKER_READY_COMMAND = (f'pg_isready -p {self._credentials.port} ' # noqa pylint: disable=invalid-name
                                     f'-h {self._credentials.host} '
                                     f'-U {self._credentials.user} '
                                     f'-d {self._credentials.database}')

    @staticmethod
    def _create_snowshu_schema_statement() -> str:
        return 'CREATE SCHEMA IF NOT EXISTS snowshu;'

    def create_database_if_not_exists(self, database: str) -> str:
        """Postgres doesn't have great CINE support.

        So ask for forgiveness instead.
        """
        conn = self.get_connection()
        statement = f'CREATE DATABASE {database}'
        try:
            conn.execute(statement)
        except (sqlalchemy.exc.ProgrammingError, sqlalchemy.exc.IntegrityError) as sql_errs:
            if (f'database "{database}" already exists' in str(sql_errs)) or (
                    'duplicate key value violates unique constraint ' in str(sql_errs)):
                logger.debug('Database %s already exists, skipping.', database)
            else:
                raise sql_errs

        # load any pg extensions that are required
        db_conn = self.get_connection(database_override=database)
        for ext in self.extensions:
            statement = f'create extension if not exists \"{ext}\"'
            db_conn.execute(statement)

        return database

    def create_schema_if_not_exists(self, database: str, schema: str) -> None:
        conn = self.get_connection(database_override=database)
        statement = f'CREATE SCHEMA IF NOT EXISTS {schema}'
        try:
            conn.execute(statement)
        except (sqlalchemy.exc.ProgrammingError, sqlalchemy.exc.IntegrityError) as sql_errs:
            if (f'Key (nspname)=({schema}) already exists' in str(sql_errs)) or (
                    'duplicate key value violates unique constraint ' in str(sql_errs)):
                logger.debug('Schema %s.%s already exists, skipping.', database, schema)
            else:
                raise sql_errs

    @overrides
    def _get_all_databases(self) -> List[str]:
        logger.debug(f'Getting all databases from postgres...')
        query = "SELECT datname FROM pg_database WHERE datistemplate = false;"
        engine = self.get_connection()
        databases = None
        try:
            result = engine.execute(query)
            databases = result.fetchall()
        except Exception as exc:
            logger.info("Failed to get databases:%s", exc)
            raise exc
        
        logger.debug(f'Done. Found {len(databases)} databases.')
        return [d[0] for d in databases] if len(databases) > 0 else databases
    
    @overrides
    def _get_all_schemas(self, database: str) -> List[str]:
        logger.debug(f'Collecting schemas from {database} in postgres...')
        query = f"SELECT schema_name FROM information_schema.schemata WHERE catalog_name = '{database}' AND schema_name NOT IN ('information_schema', 'pg_catalog')"
        engine = self.get_connection(database_override=database)
        schemas = None
        try:
            result = engine.execute(query)
            schemas = result.fetchall()
        except Exception as exc:
            logger.info("Failed to get schemas for database %s: %s", database, exc)
            raise exc
        
        logger.debug(f'Done. Found {len(schemas)} schemas in {database} database.')
        return [s[0] for s in schemas] if len(schemas) > 0 else schemas
    
    @overrides
    def _get_relations_from_database(self, schema_obj: BaseTargetAdapter._DatabaseObject) -> List[Relation]:
        quoted_database = schema_obj.full_relation.quoted(schema_obj.full_relation.database)  # quoted db name
        relation_database = schema_obj.full_relation.database  # case corrected db name
        case_sensitive_schema = schema_obj.case_sensitive_name  # case sensitive schame name
        relations_sql = f"""
                                 SELECT
                                    m.table_schema AS schema,
                                    m.table_name AS relation,
                                    m.table_type AS materialization,
                                    c.column_name AS attribute,
                                    c.ordinal_position AS ordinal,
                                    c.data_type AS data_type
                                 FROM
                                    {quoted_database}.information_schema.tables m
                                 INNER JOIN
                                    {quoted_database}.information_schema.columns c
                                 ON
                                    c.table_schema = m.table_schema
                                 AND
                                    c.table_name = m.table_name
                                 WHERE
                                    m.table_schema = '{case_sensitive_schema}'
                                    AND m.table_schema NOT IN ('information_schema', 'pg_catalog')
                                    AND m.table_type <> 'external'
                              """
        
        logger.debug(
            f'Collecting detailed relations from database {quoted_database}...')
        relations_frame = self._safe_query(relations_sql)
        unique_relations = (
            relations_frame['schema'] +
            '.' +
            relations_frame['relation']).unique().tolist()
        logger.debug(
            f'Done collecting relations. Found a total of {len(unique_relations)} '
            f'unique relations in database {quoted_database}')
        relations = list()
        for relation in unique_relations:
            logger.debug(f'Building relation { quoted_database + "." + relation }...')
            attributes = list()

            for attribute in relations_frame.loc[(
                    relations_frame['schema'] + '.' + relations_frame['relation']) == relation].itertuples():
                logger.debug(
                    f'adding attribute {attribute.attribute} to relation..')
                attributes.append(
                    Attribute(
                        self._correct_case(attribute.attribute),
                        self._get_data_type(attribute.data_type)
                    ))

                relation = Relation(relation_database,
                                self._correct_case(attribute.schema),   # noqa pylint: disable=undefined-loop-variable
                                self._correct_case(attribute.relation),   # noqa pylint: disable=undefined-loop-variable
                                self.MATERIALIZATION_MAPPINGS[attribute.materialization.replace(" ", "_")],   # noqa pylint: disable=undefined-loop-variable
                                attributes)
            logger.debug(f'Added relation {relation.dot_notation} to pool.')
            relations.append(relation)
        logger.debug(
            f'Acquired {len(relations)} total relations from database {quoted_database}.')
        return relations

    @overrides
    def load_data_into_relation(self, relation: "Relation") -> None:
        try:
            return super().load_data_into_relation(relation)
        except ValueError as exc:
            if 'cannot contain NUL' in str(exc):
                logger.warning("Invalid 0x00 char found in %s. "
                               "Removing from affected columns and trying again", relation.quoted_dot_notation)
                fixed_relation = self.replace_x00_values(relation)
                logger.info("Retrying data load for %s", relation.quoted_dot_notation)
                return super().load_data_into_relation(fixed_relation)

            raise exc

    def replace_x00_values(self, relation: "Relation") -> "Relation":
        for col, col_type in relation.data.dtypes.iteritems():
            # str types are put into object type columns
            if col_type == 'object' and isinstance(relation.data[col][0], str):
                matched_nul_char = (relation.data[col].str.find('\x00') > -1)
                if any(matched_nul_char):
                    logger.warning("Invalid 0x00 char found in column %s. Replacing with '%s' "
                                   "(excluding bounding single quotes)", col, self.x00_replacement)
                    relation.data[col] = relation.data[col].str.replace('\x00', self.x00_replacement)
        return relation

    @staticmethod
    def image_finalize_bash_commands() -> List[str]:
        commands = list()
        commands.append(f'mkdir /{DOCKER_REMOUNT_DIRECTORY}')
        commands.append(f'cp -a /var/lib/postgresql/data/* /{DOCKER_REMOUNT_DIRECTORY}')
        return commands

    def image_initialize_bash_commands(self) -> List[str]:
        commands = list()
        # install extra postgres extension packages here
        commands.append(f'apt-get update && apt-get install -y {" ".join(self.PRELOADED_PACKAGES)}')
        return commands

    @staticmethod
    def docker_commit_changes() -> str:
        """To finalize the image we need to set envars for the container."""
        return f"ENV PGDATA /{DOCKER_REMOUNT_DIRECTORY}"

    def enable_cross_database(self, relations: Iterable['Relation']) -> None:
        unique_schemas = {(rel.database, rel.schema,) for rel in relations}
        unique_databases = {rel.database for rel in relations}
        unique_databases.add('snowshu')
        unique_schemas.add(('snowshu', 'snowshu',))

        def statement_runner(statement: str):
            logger.info('executing statement `%s...`', statement)
            conn.execute(statement)
            logger.debug('Executed.')

        for u_db in unique_databases:
            conn = self.get_connection(database_override=u_db)
            statement_runner('CREATE EXTENSION postgres_fdw')
            for remote_database in filter((lambda x, current_db=u_db: x != current_db), unique_databases):
                statement_runner(f"""CREATE SERVER {remote_database}
FOREIGN DATA WRAPPER postgres_fdw
OPTIONS (dbname '{remote_database}',port '9999')""")

                statement_runner(f"""CREATE USER MAPPING for snowshu
SERVER {remote_database} 
OPTIONS (user 'snowshu', password 'snowshu')""")

            for schema_database, schema in unique_schemas:
                if schema_database != u_db:
                    statement_runner(f'CREATE SCHEMA IF NOT EXISTS {schema_database}__{schema}')

                    statement_runner(f"""IMPORT FOREIGN SCHEMA {schema}
    FROM SERVER {schema_database} INTO {schema_database}__{schema} """)<|MERGE_RESOLUTION|>--- conflicted
+++ resolved
@@ -28,7 +28,6 @@
                              'POSTGRES_USER',
                              'POSTGRES_DB']
 
-<<<<<<< HEAD
     DATA_TYPE_MAPPINGS = {
         "array": dtypes.JSON,
         "bigint": dtypes.BIGINT,
@@ -67,12 +66,8 @@
         "variant": dtypes.JSON
     }
 
-    def __init__(self, **kwargs):
-        super().__init__()
-=======
     def __init__(self, replica_metadata: dict, **kwargs):
         super().__init__(replica_metadata)
->>>>>>> 8a8e9765
 
         self.extensions = kwargs.get("pg_extensions", list())
         self.x00_replacement = kwargs.get("pg_0x00_replacement", "")
