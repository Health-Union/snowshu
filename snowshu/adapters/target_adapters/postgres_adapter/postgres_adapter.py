--- conflicted
+++ resolved
@@ -147,12 +147,8 @@
         return [d[0] for d in databases] if len(databases) > 0 else databases
 
     @overrides
-<<<<<<< HEAD
     def _get_all_schemas(self, database: str) -> List[str]:
         database = self.quoted(database)
-=======
-    def _get_all_schemas(self, database: str, exclude_defaults: Optional[bool] = False) -> List[str]:
->>>>>>> 32dae3cd
         logger.debug(f'Collecting schemas from {database} in postgres...')
         query = f"SELECT schema_name FROM information_schema.schemata WHERE catalog_name = '{database}' AND \
             schema_name NOT IN ('information_schema', 'pg_catalog')"
@@ -289,20 +285,10 @@
         commands = [f'apt-get update && apt-get install -y {" ".join(self.PRELOADED_PACKAGES)}']
         return commands
 
-<<<<<<< HEAD
     def enable_cross_database(self, relations: Iterable['Relation']) -> None:
         unique_schemas = {(correct_case(rel.database, self.DEFAULT_CASE == 'upper'), 
                            correct_case(rel.schema, self.DEFAULT_CASE == 'upper'),) for rel in relations}
         unique_databases = {correct_case(rel.database, self.DEFAULT_CASE == 'upper') for rel in relations}
-=======
-    def enable_cross_database(self) -> None:
-        unique_databases = set(self._get_all_databases())
-        unique_databases.remove('postgres')
-        schemas = []
-        for database in unique_databases:
-            schemas += [(database, schema) for schema in self._get_all_schemas(database, True)]
-        unique_schemas = set(schemas)
->>>>>>> 32dae3cd
         unique_databases.add('snowshu')
         unique_schemas.add(('snowshu', 'snowshu',))
 
