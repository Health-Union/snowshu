import logging
from io import StringIO
from typing import Union

<<<<<<< HEAD
from snowshu.core.configuration_parser import ConfigurationParser, TEMPLATES_PATH
=======
from snowshu.core.configuration_parser import ConfigurationParser, CREDENTIALS_TARGET_JSON_SCHEMA
>>>>>>> 9eacbb29
from snowshu.adapters.target_adapters.base_target_adapter import BaseTargetAdapter
from snowshu.core.models import Credentials


logger = logging.getLogger(__name__)
<<<<<<< HEAD

CREDENTIALS_JSON_SCHEMA = TEMPLATES_PATH / 'credentials_schema_target.json'
=======
>>>>>>> 9eacbb29


class BaseRemoteTargetAdapter(BaseTargetAdapter):
    """Base class for all remote target adapters eg. Snowflake, BigQuery etc."""

    def _generate_credentials(self, host: Union[str, 'StringIO', dict]) -> Credentials:
        """ Check if credentials has been passed to credentials.yaml """
<<<<<<< HEAD
        credentials = ConfigurationParser().get_dict_from_anything(host, CREDENTIALS_JSON_SCHEMA)
        credentials = credentials["targets"][0]
        del credentials["name"]
        del credentials["adapter"]
        return Credentials(**credentials)

    def finalize_replica(self, config, **kwargs) -> None:
        pass
=======
        credentials = ConfigurationParser().get_dict_from_anything(host, CREDENTIALS_TARGET_JSON_SCHEMA)
        credentials = credentials["targets"][0]
        del credentials["name"]
        del credentials["adapter"]
        return Credentials(**credentials)
>>>>>>> 9eacbb29
<|MERGE_RESOLUTION|>--- conflicted
+++ resolved
@@ -2,21 +2,12 @@
 from io import StringIO
 from typing import Union
 
-<<<<<<< HEAD
-from snowshu.core.configuration_parser import ConfigurationParser, TEMPLATES_PATH
-=======
 from snowshu.core.configuration_parser import ConfigurationParser, CREDENTIALS_TARGET_JSON_SCHEMA
->>>>>>> 9eacbb29
 from snowshu.adapters.target_adapters.base_target_adapter import BaseTargetAdapter
 from snowshu.core.models import Credentials
 
 
 logger = logging.getLogger(__name__)
-<<<<<<< HEAD
-
-CREDENTIALS_JSON_SCHEMA = TEMPLATES_PATH / 'credentials_schema_target.json'
-=======
->>>>>>> 9eacbb29
 
 
 class BaseRemoteTargetAdapter(BaseTargetAdapter):
@@ -24,19 +15,8 @@
 
     def _generate_credentials(self, host: Union[str, 'StringIO', dict]) -> Credentials:
         """ Check if credentials has been passed to credentials.yaml """
-<<<<<<< HEAD
-        credentials = ConfigurationParser().get_dict_from_anything(host, CREDENTIALS_JSON_SCHEMA)
-        credentials = credentials["targets"][0]
-        del credentials["name"]
-        del credentials["adapter"]
-        return Credentials(**credentials)
-
-    def finalize_replica(self, config, **kwargs) -> None:
-        pass
-=======
         credentials = ConfigurationParser().get_dict_from_anything(host, CREDENTIALS_TARGET_JSON_SCHEMA)
         credentials = credentials["targets"][0]
         del credentials["name"]
         del credentials["adapter"]
-        return Credentials(**credentials)
->>>>>>> 9eacbb29
+        return Credentials(**credentials)