--- conflicted
+++ resolved
@@ -57,17 +57,12 @@
         database_name = f"SNOWSHU_{kwargs['uuid']}_{replica_name}_{database}"
 
         logger.debug(f"Creating database {database_name}...")
-<<<<<<< HEAD
-        self.conn.execute(f"CREATE DATABASE IF NOT EXISTS {database_name}")
-        logger.info(f"Database {database_name} created.")
-=======
         try:
             self.conn.execute(f"CREATE DATABASE IF NOT EXISTS {database_name}")
         except sqlalchemy.exc.ProgrammingError as exc:
             logger.error(f"Failed to create database {database_name}.")
             if 'insufficient privileges' in str(exc):
                 logger.error("Please ensure the user has the required privileges.")
->>>>>>> 9a9659b4
 
     def create_or_replace_view(self, relation):
         pass
