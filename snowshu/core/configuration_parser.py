from pathlib import Path
import yaml
from typing import Union, TextIO, List, Optional
from snowshu.logger import Logger
from snowshu.configs import DEFAULT_THREAD_COUNT,DEFAULT_MAX_NUMBER_OF_OUTLIERS
from dataclasses import dataclass
from snowshu.core.sample_methods import SampleMethod, get_sample_method_from_kwargs
logger = Logger().logger


@dataclass
class MatchPattern:

    @dataclass
    class RelationPattern:
        relation_pattern: str

    @dataclass
    class SchemaPattern:
        schema_pattern: str
        relations: List

    @dataclass
    class DatabasePattern:
        database_pattern: str
        schemas: List

    databases: List[DatabasePattern]


@dataclass
class SpecifiedMatchPattern():

    @dataclass
    class RelationshipPattern:
        local_attribute: str
        database_pattern: str
        schema_pattern: str
        relation_pattern: str
        remote_attribute: str

    @dataclass
    class Relationships:
        bidirectional: Optional[List]
        directional: Optional[List]

    database_pattern: str
    schema_pattern: str
    relation_pattern: str
    unsampled: bool
    relationships: Relationships


@dataclass
class Configuration():
<<<<<<< HEAD
    name:str
    version:str
    credpath:str
    short_description:str
    long_description:str
    threads:int
    source_profile:str
    target_adapter:str
    storage_profile:str
    include_outliers:bool
    max_number_of_outliers:int
    default_sample_method:SampleMethod
    default_sampling: List[MatchPattern]   
    specified_relations:List[SpecifiedMatchPattern]
=======
    name: str
    version: str
    credpath: str
    short_description: str
    long_description: str
    threads: int
    source_profile: str
    target_adapter: str
    storage_profile: str
    include_outliers: bool
    default_sample_method: SampleMethod
    default_sampling: List[MatchPattern]
    specified_relations: List[SpecifiedMatchPattern]

>>>>>>> ca999f49

class ConfigurationParser:

    def __init__(self):
        pass

    @staticmethod
    def from_file_or_path(loadable: Union[Path, str, TextIO]) -> Configuration:
        """rips through a configuration and returns a configuration object."""
        try:
            with open(loadable) as f:
                logger.debug(f'loading from file {f.name}')
                loaded = yaml.safe_load(f)
        except TypeError:
            logger.debug('loading from file-like object...')
            loaded = yaml.safe_load(loadable)

        logger.debug('Done loading.')
        try:
            replica_base = (loaded['name'],
                            loaded['version'],
                            loaded['credpath'],
                            loaded.get('short_description', ''),
                            loaded.get('long_description', ''),
                            loaded.get('threads', DEFAULT_THREAD_COUNT),
                            loaded['source']['profile'],
                            loaded['target']['adapter'],
                            loaded['storage']['profile'],
<<<<<<< HEAD
                            loaded['source'].get('include_outliers',False),
                            loaded['source'].get('max_number_of_outliers',DEFAULT_MAX_NUMBER_OF_OUTLIERS),
                            get_sample_method_from_kwargs(**loaded['source']),
                            )
            
            default_sampling=MatchPattern([MatchPattern.DatabasePattern(database['name'],
                                                            [MatchPattern.SchemaPattern(schema['name'], 
                                                                                        [MatchPattern.RelationPattern(relation) for relation in schema['relations']]) 
                                                            for schema in database['schemas']]) for database in loaded['source']['default_sampling']['databases']])
                    
            specified_relations=[SpecifiedMatchPattern( rel['database'],
                                                        rel['schema'],
                                                        rel['relation'],
                                                        rel.get('unsampled',False),
                                                        SpecifiedMatchPattern.Relationships(
                                                            [SpecifiedMatchPattern.RelationshipPattern(
                                                                                                dsub['local_attribute'],
                                                                                                dsub['database'] if dsub['database'] != '' else None,
                                                                                                dsub['schema'] if dsub['schema'] != '' else None,
                                                                                                dsub['relation'],
                                                                                                dsub['remote_attribute']) for dsub in rel.get('relationships',dict()).get('directional',list())],

                                                            [SpecifiedMatchPattern.RelationshipPattern(
                                                                                                bsub['local_attribute'],
                                                                                                bsub['database'] if bsub['database'] != '' else None,
                                                                                                bsub['schema'] if bsub['schema'] != '' else None,
                                                                                                bsub['relation'],
                                                                                                bsub['remote_attribute']) for bsub in rel.get('relationships',dict()).get('bidirectional',list())])) for rel in loaded['source'].get('specified_relations',list())]
=======
                            loaded['source'].get('include_outliers', False),
                            get_sample_method_from_kwargs(**loaded['source']),
                            )

            default_sampling = MatchPattern([MatchPattern.DatabasePattern(database['name'],
                                                                          [MatchPattern.SchemaPattern(schema['name'],
                                                                                                      [MatchPattern.RelationPattern(relation) for relation in schema['relations']])
                                                                           for schema in database['schemas']]) for database in loaded['source']['default_sampling']['databases']])

            specified_relations = [
                SpecifiedMatchPattern(
                    rel['database'],
                    rel['schema'],
                    rel['relation'],
                    rel.get(
                        'unsampled',
                        False),
                    SpecifiedMatchPattern.Relationships(
                        [
                            SpecifiedMatchPattern.RelationshipPattern(
                                dsub['local_attribute'],
                                dsub['database'] if dsub['database'] != '' else None,
                                dsub['schema'] if dsub['schema'] != '' else None,
                                dsub['relation'],
                                dsub['remote_attribute']) for dsub in rel.get(
                                'relationships',
                                dict()).get(
                                'directional',
                                list())],
                        [
                            SpecifiedMatchPattern.RelationshipPattern(
                                bsub['local_attribute'],
                                bsub['database'] if bsub['database'] != '' else None,
                                bsub['schema'] if bsub['schema'] != '' else None,
                                bsub['relation'],
                                bsub['remote_attribute']) for bsub in rel.get(
                                'relationships',
                                dict()).get(
                                'bidirectional',
                                list())])) for rel in loaded['source'].get(
                    'specified_relations',
                    list())]
>>>>>>> ca999f49

            return Configuration(*replica_base,
                                 default_sampling,
                                 specified_relations)
        except KeyError as e:
            message = f"Configuration missing required section: {e}."
            logger.critical(message)
            raise AttributeError(message)<|MERGE_RESOLUTION|>--- conflicted
+++ resolved
@@ -53,7 +53,6 @@
 
 @dataclass
 class Configuration():
-<<<<<<< HEAD
     name:str
     version:str
     credpath:str
@@ -68,22 +67,7 @@
     default_sample_method:SampleMethod
     default_sampling: List[MatchPattern]   
     specified_relations:List[SpecifiedMatchPattern]
-=======
-    name: str
-    version: str
-    credpath: str
-    short_description: str
-    long_description: str
-    threads: int
-    source_profile: str
-    target_adapter: str
-    storage_profile: str
-    include_outliers: bool
-    default_sample_method: SampleMethod
-    default_sampling: List[MatchPattern]
-    specified_relations: List[SpecifiedMatchPattern]
 
->>>>>>> ca999f49
 
 class ConfigurationParser:
 
@@ -112,7 +96,6 @@
                             loaded['source']['profile'],
                             loaded['target']['adapter'],
                             loaded['storage']['profile'],
-<<<<<<< HEAD
                             loaded['source'].get('include_outliers',False),
                             loaded['source'].get('max_number_of_outliers',DEFAULT_MAX_NUMBER_OF_OUTLIERS),
                             get_sample_method_from_kwargs(**loaded['source']),
@@ -141,50 +124,7 @@
                                                                                                 bsub['schema'] if bsub['schema'] != '' else None,
                                                                                                 bsub['relation'],
                                                                                                 bsub['remote_attribute']) for bsub in rel.get('relationships',dict()).get('bidirectional',list())])) for rel in loaded['source'].get('specified_relations',list())]
-=======
-                            loaded['source'].get('include_outliers', False),
-                            get_sample_method_from_kwargs(**loaded['source']),
-                            )
 
-            default_sampling = MatchPattern([MatchPattern.DatabasePattern(database['name'],
-                                                                          [MatchPattern.SchemaPattern(schema['name'],
-                                                                                                      [MatchPattern.RelationPattern(relation) for relation in schema['relations']])
-                                                                           for schema in database['schemas']]) for database in loaded['source']['default_sampling']['databases']])
-
-            specified_relations = [
-                SpecifiedMatchPattern(
-                    rel['database'],
-                    rel['schema'],
-                    rel['relation'],
-                    rel.get(
-                        'unsampled',
-                        False),
-                    SpecifiedMatchPattern.Relationships(
-                        [
-                            SpecifiedMatchPattern.RelationshipPattern(
-                                dsub['local_attribute'],
-                                dsub['database'] if dsub['database'] != '' else None,
-                                dsub['schema'] if dsub['schema'] != '' else None,
-                                dsub['relation'],
-                                dsub['remote_attribute']) for dsub in rel.get(
-                                'relationships',
-                                dict()).get(
-                                'directional',
-                                list())],
-                        [
-                            SpecifiedMatchPattern.RelationshipPattern(
-                                bsub['local_attribute'],
-                                bsub['database'] if bsub['database'] != '' else None,
-                                bsub['schema'] if bsub['schema'] != '' else None,
-                                bsub['relation'],
-                                bsub['remote_attribute']) for bsub in rel.get(
-                                'relationships',
-                                dict()).get(
-                                'bidirectional',
-                                list())])) for rel in loaded['source'].get(
-                    'specified_relations',
-                    list())]
->>>>>>> ca999f49
 
             return Configuration(*replica_base,
                                  default_sampling,
