--- conflicted
+++ resolved
@@ -13,10 +13,8 @@
 import networkx as nx
 
 from snowshu.adapters.base_sql_adapter import BaseSQLAdapter
-from snowshu.adapters.source_adapters.base_source_adapter import \
-    BaseSourceAdapter
-from snowshu.adapters.target_adapters.base_target_adapter import \
-    BaseTargetAdapter
+from snowshu.adapters.source_adapters.base_source_adapter import BaseSourceAdapter
+from snowshu.adapters.target_adapters.base_target_adapter import BaseTargetAdapter
 from snowshu.core import utils
 from snowshu.core.compile import RuntimeSourceCompiler
 from snowshu.logger import duration
@@ -33,8 +31,7 @@
 
 
 class GraphSetRunner:
-
-    barf_output = 'snowshu_barf_output'
+    barf_output = "snowshu_barf_output"
     schemas_lock: threading.Lock = threading.Lock()
     schemas: Set[str] = set()
     uuid: str = utils.generate_unique_uuid()
@@ -43,7 +40,7 @@
         self.barf = None
 
     def execute_graph_set(  # noqa pylint: disable=too-many-arguments
-        self,  
+        self,
         graph_set: Tuple[nx.Graph],
         source_adapter: BaseSourceAdapter,
         target_adapter: BaseTargetAdapter,
@@ -52,16 +49,16 @@
         analyze: bool = False,
         barf: bool = False,
     ) -> None:
-        """ Processes the given graphs in parallel based on the provided adapters
-
-            Args:
-                graph_set (list): list of graphs to process
-                source_adapter (BaseSourceAdapter): source adapter for the relations
-                target_adapter (BaseTargetAdapter): target adapter for the relations
-                threads (int): number of threads to use for parallelization
-                retry_count (int): number of times to retry failed query
-                analyze (bool): whether to run analyze or actually transfer the sampled data
-                barf (bool): whether to dump diagnostic files to disk
+        """Processes the given graphs in parallel based on the provided adapters
+
+        Args:
+            graph_set (list): list of graphs to process
+            source_adapter (BaseSourceAdapter): source adapter for the relations
+            target_adapter (BaseTargetAdapter): target adapter for the relations
+            threads (int): number of threads to use for parallelization
+            retry_count (int): number of times to retry failed query
+            analyze (bool): whether to run analyze or actually transfer the sampled data
+            barf (bool): whether to dump diagnostic files to disk
         """
 
         self.barf = barf
@@ -145,10 +142,9 @@
             retries -= 1
         logging.error("Max retries reached. Some executables failed.")
 
-    def _generate_schemas_if_necessary(self,
-                                       adapter: BaseSQLAdapter,
-                                       name: str,
-                                       database: str) -> None:
+    def _generate_schemas_if_necessary(
+        self, adapter: BaseSQLAdapter, name: str, database: str
+    ) -> None:
         """
         Helper function needed due to multi threading. We need to generate
         schemas in database only if they don't already exists there. Due to
@@ -165,77 +161,99 @@
                 adapter.generate_schema(name, database)
                 self.schemas.add(name)
 
-    def _traverse_and_execute(self, executable: GraphExecutable) -> None:  
-        """ Processes a single graph and loads the data into the replica if required
-
-            To save memory after processing, the loaded dataframes are deleted, and
-            garbage collection manually called.
-
-            Args:
-                executable (GraphExecutable): object that contains all of the necessary info for
-                    executing a sample and loading it into the target
+    def _traverse_and_execute(self, executable: GraphExecutable) -> None:
+        """Processes a single graph and loads the data into the replica if required
+
+        To save memory after processing, the loaded dataframes are deleted, and
+        garbage collection manually called.
+
+        Args:
+            executable (GraphExecutable): object that contains all of the necessary info for
+                executing a sample and loading it into the target
         """
         start_time = time.time()
         if self.barf:
-            with open(os.path.join(self.barf_output,
-                                   f'{[n for n in executable.graph.nodes][0].dot_notation}.component'),  # noqa: pylint: disable=unnecessary-comprehension
-                                   'wb'
-                                ) as cmp_file:
+            with open(
+                os.path.join(
+                    self.barf_output,
+                    f"{[n for n in executable.graph.nodes][0].dot_notation}.component",
+                ),  # noqa: pylint: disable=unnecessary-comprehension
+                "wb",
+            ) as cmp_file:
                 nx.write_multiline_adjlist(executable.graph, cmp_file)
         try:
             logger.debug(
-                f"Executing graph with {len(executable.graph)} relations in it...")
+                f"Executing graph with {len(executable.graph)} relations in it..."
+            )
             sorted_graphs = nx.algorithms.dag.topological_sort(executable.graph)
             for i, relation in enumerate(sorted_graphs, start=1):
                 relation.temp_schema = "_".join(
                     [relation.database, relation.schema, self.uuid]
                 )
                 self._generate_schemas_if_necessary(
-                    executable.source_adapter, relation.temp_schema, relation.temp_database
+                    executable.source_adapter,
+                    relation.temp_schema,
+                    relation.temp_database,
                 )
 
                 relation.population_size = executable.source_adapter.scalar_query(
-                    executable.source_adapter.population_count_statement(relation))
-                logger.info(f'Executing source query for relation {relation.dot_notation} '
-                            f'({i} of {len(executable.graph)} in graph)...')
-
-                relation.sampling.prepare(relation,
-                                          executable.source_adapter)
+                    executable.source_adapter.population_count_statement(relation)
+                )
+                logger.info(
+                    f"Executing source query for relation {relation.dot_notation} "
+                    f"({i} of {len(executable.graph)} in graph)..."
+                )
+
+                relation.sampling.prepare(relation, executable.source_adapter)
                 relation = RuntimeSourceCompiler.compile_queries_for_relation(
-                    relation, executable.graph, executable.source_adapter, executable.analyze)
+                    relation,
+                    executable.graph,
+                    executable.source_adapter,
+                    executable.analyze,
+                )
                 if executable.analyze:
                     if relation.is_view:
                         relation.population_size = "N/A"
                         relation.sample_size = "N/A"
                         logger.info(
-                            f'Relation {relation.dot_notation} is a view, skipping.')
+                            f"Relation {relation.dot_notation} is a view, skipping."
+                        )
                     else:
-                        result = executable.source_adapter.check_count_and_query(relation.compiled_query,
-                                                                                 relation.sampling.max_allowed_rows,
-                                                                                 relation.unsampled).iloc[0]
+                        result = executable.source_adapter.check_count_and_query(
+                            relation.compiled_query,
+                            relation.sampling.max_allowed_rows,
+                            relation.unsampled,
+                        ).iloc[0]
                         relation.population_size = result.population_size
                         relation.sample_size = result.sample_size
                         logger.info(
-                            f'Analysis of relation {relation.dot_notation} completed in {duration(start_time)}.')
+                            f"Analysis of relation {relation.dot_notation} completed in {duration(start_time)}."
+                        )
                 else:
                     executable.target_adapter.create_database_if_not_exists(
-                        relation.database)
+                        relation.database
+                    )
                     executable.target_adapter.create_schema_if_not_exists(
-                        relation.database,
-                        relation.schema)
+                        relation.database, relation.schema
+                    )
                     if relation.is_view:
                         logger.info(
-                            f'Retrieving DDL statement for view {relation.dot_notation} in source...')
+                            f"Retrieving DDL statement for view {relation.dot_notation} in source..."
+                        )
                         relation.population_size = "N/A"
                         relation.sample_size = "N/A"
                         try:
                             relation.view_ddl = executable.source_adapter.scalar_query(
-                                relation.compiled_query)
+                                relation.compiled_query
+                            )
                         except Exception as exc:
                             raise SystemError(
-                                f'Failed to extract DDL statement: {relation.compiled_query}') from exc
-                        logger.info('Successfully extracted DDL statement for view '
-                                    f'{executable.target_adapter.quoted_dot_notation(relation)}')
+                                f"Failed to extract DDL statement: {relation.compiled_query}"
+                            ) from exc
+                        logger.info(
+                            "Successfully extracted DDL statement for view "
+                            f"{executable.target_adapter.quoted_dot_notation(relation)}"
+                        )
                     else:
                         executable.source_adapter.create_table(
                             query=relation.compiled_query,
@@ -244,7 +262,6 @@
                             database=relation.temp_database,
                         )
 
-<<<<<<< HEAD
                         try:
                             logger.info(
                                 f"Retrieving records from source {relation.temp_dot_notation}..."
@@ -263,7 +280,7 @@
                             )
                         # This except block is necessary due to VARIANT data type issues
                         # in Snowflake. In the future, we should remove this and find a
-                        # better solution. 
+                        # better solution.
                         except json.decoder.JSONDecodeError as exc:
                             logger.error(
                                 f"Failed to retrieve records from source {relation.temp_dot_notation} "
@@ -281,21 +298,6 @@
                                 f"with query: {fetch_query} "
                                 f"issue details: {exc}"
                             ) from exc
-=======
-                        logger.info(
-                            f"Retrieving records from source {relation.temp_dot_notation}..."
-                        )
-                        fetch_query = f"SELECT * FROM {relation.temp_dot_notation}"
-                        query_data = executable.source_adapter.check_count_and_query(
-                            fetch_query,
-                            relation.sampling.max_allowed_rows,
-                            relation.unsampled,
-                        )
-                        relation.sample_size = len(query_data)
-                        logger.info(
-                            f"{relation.sample_size} records retrieved for relation {relation.dot_notation}."
-                        )
->>>>>>> e4888e68
 
                     logger.info(
                         f"Inserting relation {executable.target_adapter.quoted_dot_notation(relation)}"
@@ -312,18 +314,24 @@
                             f" into target: {exc}"
                         ) from exc
 
-                    logger.info('Done replication of relation '
-                                f'{executable.target_adapter.quoted_dot_notation(relation)} '
-                                f' in {duration(start_time)}.')
+                    logger.info(
+                        "Done replication of relation "
+                        f"{executable.target_adapter.quoted_dot_notation(relation)} "
+                        f" in {duration(start_time)}."
+                    )
                     relation.target_loaded = True
                 relation.source_extracted = True
                 logger.info(
-                    f'population:{relation.population_size}, sample:{relation.sample_size}')
+                    f"population:{relation.population_size}, sample:{relation.sample_size}"
+                )
                 if self.barf:
-                    with open(os.path.join(self.barf_output, f'{relation.dot_notation}.sql'), 'w') as barf_file:  # noqa pylint: disable=unspecified-encoding
+                    with open(
+                        os.path.join(self.barf_output, f"{relation.dot_notation}.sql"),
+                        "w",
+                    ) as barf_file:  # noqa pylint: disable=unspecified-encoding
                         barf_file.write(relation.compiled_query)
 
             gc.collect()
         except Exception as exc:
-            logger.error(f'failed with error of type {type(exc)}: {str(exc)}')
+            logger.error(f"failed with error of type {type(exc)}: {str(exc)}")
             raise exc