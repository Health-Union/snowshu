import time
from unittest.mock import Mock
from pathlib import Path
from typing import Optional, TextIO, Union

from snowshu.core.configuration_parser import (Configuration,
                                               ConfigurationParser)
from snowshu.core.graph import SnowShuGraph
from snowshu.core.graph_set_runner import GraphSetRunner
from snowshu.core.printable_result import (graph_to_result_list,
                                           printable_result)
from snowshu.logger import Logger, duration

logger = Logger().logger


class ReplicaFactory:

    def __init__(self):
        self._credentials = {}
        self.config: Optional[Configuration] = None
        self.run_analyze: Optional[bool] = None
        self.incremental: Optional[str] = None

    def create(self,
               name: Optional[str],
               barf: bool) -> Optional[str]:
        self.run_analyze = False
        return self._execute(name=name, barf=barf)

    def analyze(self, barf: bool) -> None:
        self.run_analyze = True
        return self._execute(barf=barf)

    def _execute(self,
                 barf: bool = False,
                 name: Optional[str] = None) -> Optional[str]:
        graph = SnowShuGraph()
        if name is not None:
            self.config.name = name

        graph.build_graph(self.config)
        cross_db_relations = list(graph.graph.nodes) if graph.graph is not None and \
            not isinstance(graph.graph, Mock) else None

        if self.incremental:
            # TODO replica container should not be started for analyze commands
            self.config.target_profile.adapter.initialize_replica(
                self.config.source_profile.name,
                self.incremental)

            incremental_target_catalog = self.config.target_profile.adapter.build_catalog(
                patterns=SnowShuGraph.build_sum_patterns_from_configs(self.config),
                thread_workers=self.config.threads)

            graph.graph = SnowShuGraph.catalog_difference(graph.graph,
                                                          incremental_target_catalog)
        graphs = graph.get_connected_subgraphs()
        if len(graphs) < 1:
            args = (' new ', ' incremental ', '; image up-to-date') if self.incremental else (' ', ' ', '')
            message = "No{}relations found per provided{}replica configuration{}, exiting.".format(*args)
            return message

        if not self.config.target_profile.adapter.container:
            # TODO replica container should not be started for analyze commands
            self.config.target_profile.adapter.initialize_replica(
                self.config.source_profile.name)

        runner = GraphSetRunner()
        runner.execute_graph_set(graphs,
                                 self.config.source_profile.adapter,
                                 self.config.target_profile.adapter,
                                 threads=self.config.threads,
                                 analyze=self.run_analyze,
                                 barf=barf)
        if not self.run_analyze:
            relations = [relation for graph in graphs for relation in graph.nodes]
            cross_db_relations = cross_db_relations if cross_db_relations is not None else relations
            if self.config.source_profile.adapter.SUPPORTS_CROSS_DATABASE:
                logger.info('Creating x-database links in target...')
<<<<<<< HEAD
                self.config.target_profile.adapter.enable_cross_database(cross_db_relations)
=======
                self.config.target_profile.adapter.enable_cross_database()
>>>>>>> de5e604d
                logger.info('X-database enabled.')
            self.config.target_profile.adapter.create_all_database_extensions()

            logger.info(
                'Applying %s emulation functions to target...',
                self.config.source_profile.adapter.name)
            for function in self.config.source_profile.adapter.SUPPORTED_FUNCTIONS:
                self.config.target_profile.adapter.create_function_if_available(
                    function, cross_db_relations)
            logger.info('Emulation functions applied.')
            self.config.target_profile.adapter.finalize_replica()

        return printable_result(
            graph_to_result_list(graphs),
            self.run_analyze)

    def load_config(self, config: Union[Path, str, TextIO]):
        """does all the initial work to make the resulting ReplicaFactory
        object usable."""
        logger.info('Loading configuration...')
        start_timer = time.time()
        self.config = ConfigurationParser().from_file_or_path(config)
        logger.info('Configuration loaded in %s.', duration(start_timer))<|MERGE_RESOLUTION|>--- conflicted
+++ resolved
@@ -1,5 +1,4 @@
 import time
-from unittest.mock import Mock
 from pathlib import Path
 from typing import Optional, TextIO, Union
 
@@ -40,8 +39,6 @@
             self.config.name = name
 
         graph.build_graph(self.config)
-        cross_db_relations = list(graph.graph.nodes) if graph.graph is not None and \
-            not isinstance(graph.graph, Mock) else None
 
         if self.incremental:
             # TODO replica container should not be started for analyze commands
@@ -75,14 +72,9 @@
                                  barf=barf)
         if not self.run_analyze:
             relations = [relation for graph in graphs for relation in graph.nodes]
-            cross_db_relations = cross_db_relations if cross_db_relations is not None else relations
             if self.config.source_profile.adapter.SUPPORTS_CROSS_DATABASE:
                 logger.info('Creating x-database links in target...')
-<<<<<<< HEAD
-                self.config.target_profile.adapter.enable_cross_database(cross_db_relations)
-=======
                 self.config.target_profile.adapter.enable_cross_database()
->>>>>>> de5e604d
                 logger.info('X-database enabled.')
             self.config.target_profile.adapter.create_all_database_extensions()
 
@@ -91,7 +83,7 @@
                 self.config.source_profile.adapter.name)
             for function in self.config.source_profile.adapter.SUPPORTED_FUNCTIONS:
                 self.config.target_profile.adapter.create_function_if_available(
-                    function, cross_db_relations)
+                    function, relations)
             logger.info('Emulation functions applied.')
             self.config.target_profile.adapter.finalize_replica()
 
