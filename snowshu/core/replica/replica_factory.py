--- conflicted
+++ resolved
@@ -79,8 +79,4 @@
         logger.info('Loading configuration...')
         start_timer = time.time()
         self.config = ConfigurationParser().from_file_or_path(config)
-<<<<<<< HEAD
-        logger.info(f'Configuration loaded in {duration(start_timer)}.')
-=======
-        logger.info('Credentials loaded in %s.', duration(start_timer))
->>>>>>> 73bf49a7
+        logger.info('Configuration loaded in %s.', duration(start_timer))