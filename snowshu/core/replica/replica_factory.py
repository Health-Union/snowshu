--- conflicted
+++ resolved
@@ -10,11 +10,8 @@
 from snowshu.core.printable_result import (graph_to_result_list,
                                            printable_result)
 from snowshu.logger import Logger, duration
-<<<<<<< HEAD
 from snowshu.configs import DEFAULT_RETRY_COUNT
-=======
 from snowshu.core.models.relation import alter_relation_case
->>>>>>> 8cb9ad96
 
 logger = Logger().logger
 
