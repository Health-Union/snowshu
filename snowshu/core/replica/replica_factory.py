--- conflicted
+++ resolved
@@ -1,10 +1,6 @@
 import time
 from pathlib import Path
-<<<<<<< HEAD
 from typing import Optional, TextIO, Union
-=======
-from typing import TextIO, Union, Optional
->>>>>>> 91024163
 
 from snowshu.core.configuration_parser import (Configuration,
                                                ConfigurationParser)
@@ -26,16 +22,10 @@
         self.incremental: Optional[str] = None
 
     def create(self,
-<<<<<<< HEAD
-               name: Union[str, None],
-               barf: bool,
-               target_image_name: Optional[str] = None) -> None:
-=======
                name: Optional[str],
                barf: bool) -> Optional[str]:
->>>>>>> 91024163
         self.run_analyze = False
-        return self._execute(name=name, barf=barf, target_image_name=target_image_name)
+        return self._execute(name=name, barf=barf)
 
     def analyze(self, barf: bool) -> None:
         self.run_analyze = True
@@ -43,12 +33,7 @@
 
     def _execute(self,
                  barf: bool = False,
-<<<<<<< HEAD
-                 name: Union[str, None] = None,
-                 target_image_name: Optional[str] = None) -> None:
-=======
                  name: Optional[str] = None) -> Optional[str]:
->>>>>>> 91024163
         graph = SnowShuGraph()
         if name is not None:
             self.config.name = name
@@ -78,12 +63,6 @@
             self.config.target_profile.adapter.initialize_replica(
                 self.config.source_profile.name)
 
-<<<<<<< HEAD
-        # TODO replica container should not be started for analyze commands
-        self.config.target_profile.adapter.initialize_replica(
-            self.config.source_profile.name, target_image_name)
-=======
->>>>>>> 91024163
         runner = GraphSetRunner()
         runner.execute_graph_set(graphs,
                                  self.config.source_profile.adapter,
