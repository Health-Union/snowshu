from snowshu.adapters.source_adapters.base_source_adapter import BaseSourceAdapter
from snowshu.core.models import Relation
from snowshu.exceptions import InvalidRelationshipException
import networkx
from typing import Type
from snowshu.logger import Logger
logger = Logger().logger


class RuntimeSourceCompiler:

    @staticmethod
    def compile_queries_for_relation(relation: Relation,
                                     dag: networkx.Graph,
                                     source_adapter: Type[BaseSourceAdapter],
                                     analyze: bool) -> Relation:
        """generates and populates the compiled sql for each relation in a
        dag."""

        query = str()
        if relation.is_view:
            relation.core_query, relation.compiled_query = [
                source_adapter.view_creation_statement(relation) for _ in range(2)]
            return relation
        if relation.unsampled:
<<<<<<< HEAD
            query=source_adapter.unsampled_statement(relation)
        else:    
            do_not_sample=False
            predicates=list()
            unions=list()
            for child in [c for c in dag.successors(relation)]:
                for edge in dag.edges((relation,child),True):
                    edge_data=edge[2]
                    if edge_data['direction']=='bidirectional':
                        predicates.append(source_adapter.upstream_constraint_statement( child,
                                                                                        edge_data['remote_attribute'],
                                                                                        edge_data['local_attribute']))
                    if relation.include_outliers:
                        unions.append(source_adapter.union_constraint_statement(relation,
                                                                                child,
                                                                                edge_data['remote_attribute'],
                                                                                edge_data['local_attribute'],
                                                                                relation.max_number_of_outliers))

            for parent in [p for p in dag.predecessors(relation)]:
                for edge in dag.edges((parent,relation,),True):
                    edge_data=edge[2]
                    do_not_sample=edge_data['direction']=='bidirectional'
                    predicates.append(source_adapter.predicate_constraint_statement(parent,
                                                                                  analyze,
                                                                                  edge_data['local_attribute'],
                                                                                  edge_data['remote_attribute']))
                    if relation.include_outliers:
                        unions.append(source_adapter.union_constraint_statement(  relation,
                                                                                  parent,
                                                                                  edge_data['local_attribute'],
                                                                                  edge_data['remote_attribute'],
                                                                                  relation.max_number_of_outliers))
            
            query=source_adapter.sample_statement_from_relation(relation, (None if predicates else relation.sample_method))
            if predicates:
                query+= " WHERE " + ' AND '.join(predicates)
                query=source_adapter.directionally_wrap_statement(query,(None if do_not_sample else relation.sample_method))
            if unions:
                query+= " UNION ".join(['']+unions)
        
        relation.core_query=query
        
=======
            query = source_adapter.unsampled_statement(relation)
        else:
            do_not_sample = False
            predicates = list()
            for parent in [p for p in dag.predecessors(relation)]:
                if parent.is_view:
                    raise InvalidRelationshipException(
                        f'Relation {relation.quoted_dot_notation} \
depends on relation {parent.quoted_dot_notation}, which is a view.\
View dependencies are not supported in SnowShu.')

                for edge in dag.edges((parent, relation,), True):
                    edge_data = edge[2]
                    if edge_data['direction'] == 'bidirectional':
                        do_not_sample = True
                    predicates.append(
                        source_adapter.predicate_constraint_statement(
                            parent,
                            analyze,
                            edge_data['local_attribute'],
                            edge_data['remote_attribute']))

            query = source_adapter.sample_statement_from_relation(
                relation, (None if predicates else relation.sample_method))
            if predicates:
                query += " WHERE " + ' AND '.join(predicates)
                query = source_adapter.directionally_wrap_statement(
                    query, (None if do_not_sample else relation.sample_method))

        relation.core_query = query

>>>>>>> ca999f49
        if analyze:
            query = source_adapter.analyze_wrap_statement(query, relation)
        relation.compiled_query = query
        return relation<|MERGE_RESOLUTION|>--- conflicted
+++ resolved
@@ -23,7 +23,6 @@
                 source_adapter.view_creation_statement(relation) for _ in range(2)]
             return relation
         if relation.unsampled:
-<<<<<<< HEAD
             query=source_adapter.unsampled_statement(relation)
         else:    
             do_not_sample=False
@@ -67,39 +66,7 @@
         
         relation.core_query=query
         
-=======
-            query = source_adapter.unsampled_statement(relation)
-        else:
-            do_not_sample = False
-            predicates = list()
-            for parent in [p for p in dag.predecessors(relation)]:
-                if parent.is_view:
-                    raise InvalidRelationshipException(
-                        f'Relation {relation.quoted_dot_notation} \
-depends on relation {parent.quoted_dot_notation}, which is a view.\
-View dependencies are not supported in SnowShu.')
 
-                for edge in dag.edges((parent, relation,), True):
-                    edge_data = edge[2]
-                    if edge_data['direction'] == 'bidirectional':
-                        do_not_sample = True
-                    predicates.append(
-                        source_adapter.predicate_constraint_statement(
-                            parent,
-                            analyze,
-                            edge_data['local_attribute'],
-                            edge_data['remote_attribute']))
-
-            query = source_adapter.sample_statement_from_relation(
-                relation, (None if predicates else relation.sample_method))
-            if predicates:
-                query += " WHERE " + ' AND '.join(predicates)
-                query = source_adapter.directionally_wrap_statement(
-                    query, (None if do_not_sample else relation.sample_method))
-
-        relation.core_query = query
-
->>>>>>> ca999f49
         if analyze:
             query = source_adapter.analyze_wrap_statement(query, relation)
         relation.compiled_query = query
