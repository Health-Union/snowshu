import networkx
from snowshu.exceptions import InvalidRelationshipException
from snowshu.core.models.relation import Relation
from snowshu.core.configuration_parser import Configuration
from typing import Tuple, Set, List
from snowshu.logger import Logger
from snowshu.core.models.relation import at_least_one_full_pattern_match,\
    lookup_single_relation,\
    single_full_pattern_match

logger = Logger().logger


class SnowShuGraph:

    def __init__(self):
        self.dag: tuple = None
        self.graph: networkx.Graph = None

    def build_graph(self, configs: Configuration,
                    full_catalog: Tuple[Relation]) -> networkx.DiGraph:
        """Builds a directed graph per replica config."""
        logger.debug('Building graphs from config...')
        included_relations = self._filter_relations(
            full_catalog, self._build_sum_patterns_from_configs(configs))

        # build graph and add edges
        graph = networkx.DiGraph()
        graph.add_nodes_from(included_relations)
<<<<<<< HEAD
        self.graph=self._apply_specifications(configs,graph, full_catalog)#included_relations)
        ## set default sampling at relation level
        [self._set_globals_for_node(relation,configs) for relation in self.graph.nodes]
        
        logger.info(f'Identified a total of {len(self.graph)} relations to sample based on the specified configurations.')
=======
        self.graph = self._apply_specifications(configs, graph, full_catalog)
        # set default sampling at relation level
        [self._set_sampling_method(relation, configs)
         for relation in self.graph.nodes]
        logger.info(
            f'Identified a total of {len(self.graph)} relations to sample based on the specified configurations.')
>>>>>>> ca999f49

        if not self.graph.is_directed():
            raise ValueError(
                'The graph created by the specified trail path is not directed (circular reference detected).')

    def _apply_specifications(
            self,
            configs: Configuration,
            graph: networkx.DiGraph,
            available_nodes: Set[Relation]) -> networkx.DiGraph:
        """takes a configuration file, a graph and a collection of available
        nodes, applies configs as edges and returns the graph."""
        for relation in configs.specified_relations:
            relation_dict = dict(
                name=relation.relation_pattern,
                database=relation.database_pattern,
                schema=relation.schema_pattern)
            if relation.unsampled:
                unsampled_relations = set(
                    filter(
                        lambda x: single_full_pattern_match(
                            x,
                            relation_dict),
                        available_nodes))
                for rel in unsampled_relations:
                    rel.unsampled = True
                    graph.add_node(rel)
                continue

            edges = list()
            for direction in ('bidirectional', 'directional',):
                edges += [
                    dict(
                        direction=direction,
                        database=val.database_pattern,
                        schema=val.schema_pattern,
                        relation=val.relation_pattern,
                        remote_attribute=val.remote_attribute,
                        local_attribute=val.local_attribute) for val in relation.relationships.__dict__[direction]]

            for edge in edges:
                downstream_relations = set(
                    filter(
                        lambda x: single_full_pattern_match(
                            x,
                            relation_dict),
                        available_nodes))
                for rel in downstream_relations:
                    # populate any string wildcard upstreams
                    for attr in ('database', 'schema',):
                        edge[attr] = edge[attr] if edge[attr] is not None else getattr(
                            rel, attr)
                    upstream_relation = lookup_single_relation(
                        edge, available_nodes)
                    if upstream_relation is None:
                        raise ValueError(
                            f'It looks like the wildcard relation {edge["database"]}.{edge["schema"]}.{edge["relation"]} was specified as a dependency, but it does not exist.')
                    if upstream_relation.is_view:
                        raise InvalidRelationshipException(
                            f'Relation {upstream_relation.quoted_dot_notation} is a view, but has been specified as an upstream dependency for relation {relation.quoted_dot_notation}. View dependencies are not allowed by SnowShu.')
                    if upstream_relation == rel:
                        continue
                    graph.add_edge(upstream_relation,
                                   rel,
                                   direction=edge['direction'],
                                   remote_attribute=edge['remote_attribute'],
                                   local_attribute=edge['local_attribute'])
        if not graph.is_directed():
            raise ValueError(
                'The graph created by the specified trail path is not directed (circular reference detected).')
        return graph

    def get_graphs(self) -> tuple:
        """builds independent graphs and returns the collection of them."""
        if not isinstance(self.graph, networkx.Graph):
            raise ValueError(
                'Graph must be built before SnowShuGraph can get graphs from it.')
        # get isolates first
        isodags = [i for i in networkx.isolates(self.graph)]
        logger.debug(f'created {len(isodags)} isolate dags.')

        # assemble undirected graphs
        ugraph = self.graph.to_undirected()
        ugraph.remove_nodes_from(isodags)
        node_collections = list()
        for node in ugraph:
            if len(node_collections) < 1:
                node_collections.append(
                    tuple(networkx.shortest_path(ugraph, node).keys()))
            else:
                for collection in node_collections:
                    if node in collection:
                        collection = collection + \
                            tuple(n for n in networkx.shortest_path(
                                ugraph, node).keys() if n not in collection)
                        break
                    else:
                        node_collections.append(
                            tuple(networkx.shortest_path(ugraph, node).keys()))

        dags = [networkx.DiGraph() for _ in range(len(isodags))]
        [g.add_node(n) for g, n in zip(dags, isodags)]
        [dags.append(networkx.subgraph(self.graph, collection))
         for collection in node_collections]

        # set the views flag
        for dag in dags:
            dag.contains_views = False
            for relation in dag.nodes:
                dag.contains_views = any(
                    (dag.contains_views, relation.is_view,))

        return tuple(dags)

    def _build_sum_patterns_from_configs(
            self, config: Configuration) -> List[dict]:
        """creates pattern dictionaries to filter with to build the total
        filtered catalog."""
        logger.debug('building sum patterns for configs...')
        approved_default_patterns = [dict(database=d.database_pattern,
                                          schema=s.schema_pattern,
                                          name=r.relation_pattern) for d in config.default_sampling.databases
                                     for s in d.schemas
                                     for r in s.relations]

        approved_specified_patterns = [
            dict(
                database=r.database_pattern,
                schema=r.schema_pattern,
                name=r.relation_pattern) for r in config.specified_relations]

        all_patterns = approved_default_patterns + approved_specified_patterns
        logger.debug(f'All config primary primary: {all_patterns}')
        return all_patterns

    def _filter_relations(self, full_catalog: iter,
                          patterns: dict) -> Set[Relation]:
        """applies patterns to the full catalog to build the filtered relation
        set."""

        return set([filtered_relation for filtered_relation in set(filter(
            lambda rel: at_least_one_full_pattern_match(rel, patterns), full_catalog))])

<<<<<<< HEAD
        return set([filtered_relation for filtered_relation in \
            set(filter(lambda rel : at_least_one_full_pattern_match(rel,patterns), full_catalog))])
    
    def _set_globals_for_node(self,relation:Relation,configs:Configuration)->Relation:
        """ for now sets all to default."""
        relation.sample_method=configs.default_sample_method
        relation.include_outliers=configs.include_outliers
        relation.max_number_of_outliers=configs.max_number_of_outliers
=======
    def _set_sampling_method(self, relation: Relation,
                             configs: Configuration) -> Relation:
        """for now sets all to default."""
        relation.sample_method = configs.default_sample_method
>>>>>>> ca999f49
        return relation<|MERGE_RESOLUTION|>--- conflicted
+++ resolved
@@ -27,20 +27,11 @@
         # build graph and add edges
         graph = networkx.DiGraph()
         graph.add_nodes_from(included_relations)
-<<<<<<< HEAD
-        self.graph=self._apply_specifications(configs,graph, full_catalog)#included_relations)
+        self.graph=self._apply_specifications(configs,graph, full_catalog)
         ## set default sampling at relation level
         [self._set_globals_for_node(relation,configs) for relation in self.graph.nodes]
         
         logger.info(f'Identified a total of {len(self.graph)} relations to sample based on the specified configurations.')
-=======
-        self.graph = self._apply_specifications(configs, graph, full_catalog)
-        # set default sampling at relation level
-        [self._set_sampling_method(relation, configs)
-         for relation in self.graph.nodes]
-        logger.info(
-            f'Identified a total of {len(self.graph)} relations to sample based on the specified configurations.')
->>>>>>> ca999f49
 
         if not self.graph.is_directed():
             raise ValueError(
@@ -181,10 +172,6 @@
         """applies patterns to the full catalog to build the filtered relation
         set."""
 
-        return set([filtered_relation for filtered_relation in set(filter(
-            lambda rel: at_least_one_full_pattern_match(rel, patterns), full_catalog))])
-
-<<<<<<< HEAD
         return set([filtered_relation for filtered_relation in \
             set(filter(lambda rel : at_least_one_full_pattern_match(rel,patterns), full_catalog))])
     
@@ -193,10 +180,4 @@
         relation.sample_method=configs.default_sample_method
         relation.include_outliers=configs.include_outliers
         relation.max_number_of_outliers=configs.max_number_of_outliers
-=======
-    def _set_sampling_method(self, relation: Relation,
-                             configs: Configuration) -> Relation:
-        """for now sets all to default."""
-        relation.sample_method = configs.default_sample_method
->>>>>>> ca999f49
         return relation